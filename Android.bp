--- conflicted
+++ resolved
@@ -169,14 +169,11 @@
         "com.google.android.material_material",
         "iconloader_base",
         "view_capture",
-<<<<<<< HEAD
         "libGoogleFeed",
         "SettingsLib",
         "bcsmartspace-google",
         "SystemUIPluginLib",
-=======
         "animationlib"
->>>>>>> 307d65be
     ],
     manifest: "AndroidManifest-common.xml",
     sdk_version: "current",
