--- conflicted
+++ resolved
@@ -16,11 +16,9 @@
 package com.android.quickstep;
 
 import static android.content.Intent.ACTION_USER_UNLOCKED;
-import static android.view.Surface.ROTATION_0;
 
 import static com.android.launcher3.util.DefaultDisplay.CHANGE_ALL;
 import static com.android.launcher3.util.DefaultDisplay.CHANGE_FRAME_DELAY;
-import static com.android.launcher3.util.Executors.UI_HELPER_EXECUTOR;
 import static com.android.quickstep.SysUINavigationMode.Mode.NO_BUTTON;
 import static com.android.quickstep.SysUINavigationMode.Mode.THREE_BUTTONS;
 import static com.android.quickstep.SysUINavigationMode.Mode.TWO_BUTTONS;
@@ -52,28 +50,21 @@
 import android.text.TextUtils;
 import android.util.DisplayMetrics;
 import android.view.MotionEvent;
-<<<<<<< HEAD
-import android.view.OrientationEventListener;
-=======
->>>>>>> 707727b6
 import android.view.Surface;
 
 import androidx.annotation.BinderThread;
 
 import com.android.launcher3.R;
 import com.android.launcher3.Utilities;
-import com.android.launcher3.testing.TestProtocol;
 import com.android.launcher3.util.DefaultDisplay;
 import com.android.launcher3.util.SecureSettingsObserver;
 import com.android.quickstep.SysUINavigationMode.NavigationModeChangeListener;
 import com.android.quickstep.SysUINavigationMode.OneHandedModeChangeListener;
 import com.android.quickstep.util.NavBarPosition;
-import com.android.quickstep.util.RecentsOrientedState;
 import com.android.systemui.shared.system.ActivityManagerWrapper;
 import com.android.systemui.shared.system.QuickStepContract;
 import com.android.systemui.shared.system.QuickStepContract.SystemUiStateFlags;
 import com.android.systemui.shared.system.SystemGestureExclusionListenerCompat;
-import com.android.systemui.shared.system.TaskStackChangeListener;
 
 import java.io.PrintWriter;
 import java.util.ArrayList;
@@ -87,17 +78,14 @@
         NavigationModeChangeListener,
         DefaultDisplay.DisplayInfoChangeListener,
         OneHandedModeChangeListener {
-<<<<<<< HEAD
-=======
 
     static final String SUPPORT_ONE_HANDED_MODE = "ro.support_one_handed_mode";
->>>>>>> 707727b6
 
     private final Context mContext;
     private final SysUINavigationMode mSysUiNavMode;
     private final DefaultDisplay mDefaultDisplay;
     private final int mDisplayId;
-    private int mDisplayRotation;
+    private final RotationTouchHelper mRotationTouchHelper;
 
     private final ArrayList<Runnable> mOnDestroyActions = new ArrayList<>();
 
@@ -123,76 +111,10 @@
         }
     };
 
-    private TaskStackChangeListener mFrozenTaskListener = new TaskStackChangeListener() {
-        @Override
-        public void onRecentTaskListFrozenChanged(boolean frozen) {
-            mTaskListFrozen = frozen;
-            if (frozen || mInOverview) {
-                return;
-            }
-            enableMultipleRegions(false);
-        }
-
-        @Override
-        public void onActivityRotation(int displayId) {
-            super.onActivityRotation(displayId);
-            // This always gets called before onDisplayInfoChanged() so we know how to process
-            // the rotation in that method. This is done to avoid having a race condition between
-            // the sensor readings and onDisplayInfoChanged() call
-            if (displayId != mDisplayId) {
-                return;
-            }
-
-            mPrioritizeDeviceRotation = true;
-            if (mInOverview) {
-                // reset, launcher must be rotating
-                mExitOverviewRunnable.run();
-            }
-        }
-    };
-
-    private Runnable mExitOverviewRunnable = new Runnable() {
-        @Override
-        public void run() {
-            mInOverview = false;
-            enableMultipleRegions(false);
-        }
-    };
-
-    private OrientationTouchTransformer mOrientationTouchTransformer;
-    /**
-     * Used to listen for when the device rotates into the orientation of the current
-     * foreground app. For example, if a user quickswitches from a portrait to a fixed landscape
-     * app and then rotates rotates the device to match that orientation, this triggers calls to
-     * sysui to adjust the navbar.
-     */
-    private OrientationEventListener mOrientationListener;
-    private int mSensorRotation = ROTATION_0;
-    /**
-     * This is the configuration of the foreground app or the app that will be in the foreground
-     * once a quickstep gesture finishes.
-     */
-    private int mCurrentAppRotation = -1;
-    /**
-     * This flag is set to true when the device physically changes orientations. When true,
-     * we will always report the current rotation of the foreground app whenever the display
-     * changes, as it would indicate the user's intention to rotate the foreground app.
-     */
-    private boolean mPrioritizeDeviceRotation = false;
-
     private Region mExclusionRegion;
     private SystemGestureExclusionListenerCompat mExclusionListener;
 
     private final List<ComponentName> mGestureBlockedActivities;
-    private Runnable mOnDestroyFrozenTaskRunnable;
-    /**
-     * Set to true when user swipes to recents. In recents, we ignore the state of the recents
-     * task list being frozen or not to allow the user to keep interacting with nav bar rotation
-     * they went into recents with as opposed to defaulting to the default display rotation.
-     * TODO: (b/156984037) For when user rotates after entering overview
-     */
-    private boolean mInOverview;
-    private boolean mTaskListFrozen;
 
     private boolean mIsUserSetupComplete;
 
@@ -202,11 +124,8 @@
         mDefaultDisplay = DefaultDisplay.INSTANCE.get(context);
         mDisplayId = mDefaultDisplay.getInfo().id;
         runOnDestroy(() -> mDefaultDisplay.removeChangeListener(this));
-<<<<<<< HEAD
-=======
         mRotationTouchHelper = new RotationTouchHelper(context);
         runOnDestroy(mRotationTouchHelper::destroy);
->>>>>>> 707727b6
 
         // Register for user unlocked if necessary
         mIsUserUnlocked = context.getSystemService(UserManager.class)
@@ -228,10 +147,6 @@
         };
         runOnDestroy(mExclusionListener::unregister);
 
-        Resources resources = mContext.getResources();
-        mOrientationTouchTransformer = new OrientationTouchTransformer(resources, mMode,
-                () -> QuickStepContract.getWindowCornerRadius(resources));
-
         // Register for navigation mode changes
         onNavigationModeChanged(mSysUiNavMode.addModeChangeListener(this));
         runOnDestroy(() -> mSysUiNavMode.removeModeChangeListener(this));
@@ -252,22 +167,15 @@
             }
         }
 
-<<<<<<< HEAD
-        if (SystemProperties.getBoolean("ro.support_one_handed_mode", false)) {
-=======
         if (SystemProperties.getBoolean(SUPPORT_ONE_HANDED_MODE, false)) {
->>>>>>> 707727b6
             SecureSettingsObserver oneHandedEnabledObserver =
                     SecureSettingsObserver.newOneHandedSettingsObserver(
                             mContext, enabled -> mIsOneHandedModeEnabled = enabled);
             oneHandedEnabledObserver.register();
             oneHandedEnabledObserver.dispatchOnChange();
             runOnDestroy(oneHandedEnabledObserver::unregister);
-<<<<<<< HEAD
-=======
         } else {
             mIsOneHandedModeEnabled = false;
->>>>>>> 707727b6
         }
 
         SecureSettingsObserver swipeBottomEnabledObserver =
@@ -287,38 +195,6 @@
             userSetupObserver.register();
             runOnDestroy(userSetupObserver::unregister);
         }
-
-        mOrientationListener = new OrientationEventListener(context) {
-            @Override
-            public void onOrientationChanged(int degrees) {
-                int newRotation = RecentsOrientedState.getRotationForUserDegreesRotated(degrees,
-                        mSensorRotation);
-                if (newRotation == mSensorRotation) {
-                    return;
-                }
-
-                mSensorRotation = newRotation;
-                mPrioritizeDeviceRotation = true;
-
-                if (newRotation == mCurrentAppRotation) {
-                    // When user rotates device to the orientation of the foreground app after
-                    // quickstepping
-                    toggleSecondaryNavBarsForRotation();
-                }
-            }
-        };
-    }
-
-    private void setupOrientationSwipeHandler() {
-        ActivityManagerWrapper.getInstance().registerTaskStackListener(mFrozenTaskListener);
-        mOnDestroyFrozenTaskRunnable = () -> ActivityManagerWrapper.getInstance()
-                .unregisterTaskStackListener(mFrozenTaskListener);
-        runOnDestroy(mOnDestroyFrozenTaskRunnable);
-    }
-
-    private void destroyOrientationSwipeHandlerCallback() {
-        ActivityManagerWrapper.getInstance().unregisterTaskStackListener(mFrozenTaskListener);
-        mOnDestroyActions.remove(mOnDestroyFrozenTaskRunnable);
     }
 
     private void runOnDestroy(Runnable action) {
@@ -365,18 +241,6 @@
         }
 
         mNavBarPosition = new NavBarPosition(newMode, mDefaultDisplay.getInfo());
-<<<<<<< HEAD
-
-        mOrientationTouchTransformer.setNavigationMode(newMode, mDefaultDisplay.getInfo(),
-                mContext.getApplicationContext().getResources());
-        if (!mMode.hasGestures && newMode.hasGestures) {
-            setupOrientationSwipeHandler();
-        } else if (mMode.hasGestures && !newMode.hasGestures){
-            destroyOrientationSwipeHandlerCallback();
-        }
-
-=======
->>>>>>> 707727b6
         mMode = newMode;
     }
 
@@ -387,34 +251,10 @@
             return;
         }
 
-        mDisplayRotation = info.rotation;
-
         if (!mMode.hasGestures) {
             return;
         }
         mNavBarPosition = new NavBarPosition(mMode, info);
-        updateGestureTouchRegions();
-        mOrientationTouchTransformer.createOrAddTouchRegion(info);
-        mCurrentAppRotation = mDisplayRotation;
-
-        /* Update nav bars on the following:
-         * a) if this is coming from an activity rotation OR
-         *   aa) we launch an app in the orientation that user is already in
-         * b) We're not in overview, since overview will always be portrait (w/o home rotation)
-         * c) We're actively in quickswitch mode
-         */
-        if ((mPrioritizeDeviceRotation
-                || mCurrentAppRotation == mSensorRotation) // switch to an app of orientation user is in
-                && !mInOverview
-                && mTaskListFrozen) {
-            toggleSecondaryNavBarsForRotation();
-        }
-    }
-
-    @Override
-    public void onOneHandedModeChanged(int newGesturalHeight) {
-        mOrientationTouchTransformer.setGesturalHeight(newGesturalHeight, mDefaultDisplay.getInfo(),
-                mContext.getApplicationContext().getResources());
     }
 
     @Override
@@ -534,7 +374,7 @@
      */
     public boolean canStartSystemGesture() {
         boolean canStartWithNavHidden = (mSystemUiStateFlags & SYSUI_STATE_NAV_BAR_HIDDEN) == 0
-                || mTaskListFrozen;
+                || mRotationTouchHelper.isTaskListFrozen();
         return canStartWithNavHidden
                 && (mSystemUiStateFlags & SYSUI_STATE_NOTIFICATION_PANEL_EXPANDED) == 0
                 && (mSystemUiStateFlags & SYSUI_STATE_QUICK_SETTINGS_EXPANDED) == 0
@@ -607,38 +447,7 @@
     }
 
     /**
-<<<<<<< HEAD
-     * Updates the regions for detecting the swipe up/quickswitch and assistant gestures.
-     */
-    public void updateGestureTouchRegions() {
-        if (!mMode.hasGestures) {
-            return;
-        }
-
-        mOrientationTouchTransformer.createOrAddTouchRegion(mDefaultDisplay.getInfo());
-    }
-
-    /**
-     * @return whether the coordinates of the {@param event} is in the swipe up gesture region.
-     */
-    public boolean isInSwipeUpTouchRegion(MotionEvent event) {
-        return mOrientationTouchTransformer.touchInValidSwipeRegions(event.getX(), event.getY());
-    }
-
-    /**
-     * @return whether the coordinates of the {@param event} with the given {@param pointerIndex}
-     *         is in the swipe up gesture region.
-     */
-    public boolean isInSwipeUpTouchRegion(MotionEvent event, int pointerIndex) {
-        return mOrientationTouchTransformer.touchInValidSwipeRegions(event.getX(pointerIndex),
-                event.getY(pointerIndex));
-    }
-
-    /**
-     * @return whether screen pinning is enabled and active
-=======
      * @return whether one-handed mode is enabled and active
->>>>>>> 707727b6
      */
     public boolean isOneHandedModeActive() {
         return (mSystemUiStateFlags & SYSUI_STATE_ONE_HANDED_ACTIVE) != 0;
@@ -701,7 +510,7 @@
     public boolean canTriggerAssistantAction(MotionEvent ev, ActivityManager.RunningTaskInfo task) {
         return mAssistantAvailable
                 && !QuickStepContract.isAssistantGestureDisabled(mSystemUiStateFlags)
-                && mOrientationTouchTransformer.touchInAssistantRegion(ev)
+                && mRotationTouchHelper.touchInAssistantRegion(ev)
                 && !isLockToAppActive()
                 && !isGestureBlockedActivity(task);
     }
@@ -713,29 +522,19 @@
      * @return whether the given motion event can trigger the one handed mode.
      */
     public boolean canTriggerOneHandedAction(MotionEvent ev) {
-<<<<<<< HEAD
-=======
         if (!SystemProperties.getBoolean(SUPPORT_ONE_HANDED_MODE, false)) {
             return false;
         }
 
->>>>>>> 707727b6
         if (!mIsOneHandedModeEnabled && !mIsSwipeToNotificationEnabled) {
             return false;
         }
 
         final DefaultDisplay.Info displayInfo = mDefaultDisplay.getInfo();
-<<<<<<< HEAD
-        return (mOrientationTouchTransformer.touchInOneHandedModeRegion(ev)
-                && displayInfo.rotation != Surface.ROTATION_90
-                && displayInfo.rotation != Surface.ROTATION_270
-                && displayInfo.metrics.densityDpi < DisplayMetrics.DENSITY_600);
-=======
         return (mRotationTouchHelper.touchInOneHandedModeRegion(ev)
             && displayInfo.rotation != Surface.ROTATION_90
             && displayInfo.rotation != Surface.ROTATION_270
             && displayInfo.metrics.densityDpi < DisplayMetrics.DENSITY_600);
->>>>>>> 707727b6
     }
 
     public boolean isOneHandedModeEnabled() {
@@ -746,101 +545,8 @@
         return mIsSwipeToNotificationEnabled;
     }
 
-<<<<<<< HEAD
-    /**
-     * *May* apply a transform on the motion event if it lies in the nav bar region for another
-     * orientation that is currently being tracked as a part of quickstep
-     */
-    void setOrientationTransformIfNeeded(MotionEvent event) {
-        // negative coordinates bug b/143901881
-        if (event.getX() < 0 || event.getY() < 0) {
-            event.setLocation(Math.max(0, event.getX()), Math.max(0, event.getY()));
-        }
-        mOrientationTouchTransformer.transform(event);
-    }
-
-    private void enableMultipleRegions(boolean enable) {
-        mOrientationTouchTransformer.enableMultipleRegions(enable, mDefaultDisplay.getInfo());
-        notifySysuiOfCurrentRotation(mOrientationTouchTransformer.getQuickStepStartingRotation());
-        if (enable && !mInOverview && !TestProtocol.sDisableSensorRotation) {
-            // Clear any previous state from sensor manager
-            mSensorRotation = mCurrentAppRotation;
-            mOrientationListener.enable();
-        } else {
-            mOrientationListener.disable();
-        }
-    }
-
-    public void onStartGesture() {
-        if (mTaskListFrozen) {
-            // Prioritize whatever nav bar user touches once in quickstep
-            // This case is specifically when user changes what nav bar they are using mid
-            // quickswitch session before tasks list is unfrozen
-            notifySysuiOfCurrentRotation(mOrientationTouchTransformer.getCurrentActiveRotation());
-        }
-    }
-
-    void onEndTargetCalculated(GestureState.GestureEndTarget endTarget,
-            BaseActivityInterface activityInterface) {
-        if (endTarget == GestureState.GestureEndTarget.RECENTS) {
-            mInOverview = true;
-            if (!mTaskListFrozen) {
-                // If we're in landscape w/o ever quickswitching, show the navbar in landscape
-                enableMultipleRegions(true);
-            }
-            activityInterface.onExitOverview(this, mExitOverviewRunnable);
-        } else if (endTarget == GestureState.GestureEndTarget.HOME) {
-            enableMultipleRegions(false);
-        } else if (endTarget == GestureState.GestureEndTarget.NEW_TASK) {
-            if (mOrientationTouchTransformer.getQuickStepStartingRotation() == -1) {
-                // First gesture to start quickswitch
-                enableMultipleRegions(true);
-            } else {
-                notifySysuiOfCurrentRotation(
-                        mOrientationTouchTransformer.getCurrentActiveRotation());
-            }
-
-            // A new gesture is starting, reset the current device rotation
-            // This is done under the assumption that the user won't rotate the phone and then
-            // quickswitch in the old orientation.
-            mPrioritizeDeviceRotation = false;
-        } else if (endTarget == GestureState.GestureEndTarget.LAST_TASK) {
-            if (!mTaskListFrozen) {
-                // touched nav bar but didn't go anywhere and not quickswitching, do nothing
-                return;
-            }
-            notifySysuiOfCurrentRotation(mOrientationTouchTransformer.getCurrentActiveRotation());
-        }
-    }
-
-    private void notifySysuiOfCurrentRotation(int rotation) {
-        UI_HELPER_EXECUTOR.execute(() -> SystemUiProxy.INSTANCE.get(mContext)
-                .onQuickSwitchToNewTask(rotation));
-    }
-
-    /**
-     * Disables/Enables multiple nav bars on {@link OrientationTouchTransformer} and then
-     * notifies system UI of the primary rotation the user is interacting with
-     */
-    private void toggleSecondaryNavBarsForRotation() {
-        mOrientationTouchTransformer.setSingleActiveRegion(mDefaultDisplay.getInfo());
-        notifySysuiOfCurrentRotation(mOrientationTouchTransformer.getCurrentActiveRotation());
-    }
-
-    public int getCurrentActiveRotation() {
-        if (!mMode.hasGestures) {
-            // touch rotation should always match that of display for 3 button
-            return mDisplayRotation;
-        }
-        return mOrientationTouchTransformer.getCurrentActiveRotation();
-    }
-
-    public int getDisplayRotation() {
-        return mDisplayRotation;
-=======
     public RotationTouchHelper getRotationTouchHelper() {
         return mRotationTouchHelper;
->>>>>>> 707727b6
     }
 
     public void dump(PrintWriter pw) {
@@ -852,15 +558,9 @@
         pw.println("  assistantAvailable=" + mAssistantAvailable);
         pw.println("  assistantDisabled="
                 + QuickStepContract.isAssistantGestureDisabled(mSystemUiStateFlags));
-        pw.println("  currentActiveRotation=" + getCurrentActiveRotation());
-        pw.println("  displayRotation=" + getDisplayRotation());
         pw.println("  isUserUnlocked=" + mIsUserUnlocked);
         pw.println("  isOneHandedModeEnabled=" + mIsOneHandedModeEnabled);
         pw.println("  isSwipeToNotificationEnabled=" + mIsSwipeToNotificationEnabled);
-<<<<<<< HEAD
-        mOrientationTouchTransformer.dump(pw);
-=======
         mRotationTouchHelper.dump(pw);
->>>>>>> 707727b6
     }
 }