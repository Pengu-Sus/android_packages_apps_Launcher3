/*
 * Copyright (C) 2018 The Android Open Source Project
 *
 * Licensed under the Apache License, Version 2.0 (the "License");
 * you may not use this file except in compliance with the License.
 * You may obtain a copy of the License at
 *
 *      http://www.apache.org/licenses/LICENSE-2.0
 *
 * Unless required by applicable law or agreed to in writing, software
 * distributed under the License is distributed on an "AS IS" BASIS,
 * WITHOUT WARRANTIES OR CONDITIONS OF ANY KIND, either express or implied.
 * See the License for the specific language governing permissions and
 * limitations under the License.
 */
package com.android.quickstep;

import static com.android.quickstep.TaskUtils.checkCurrentOrManagedUserId;

import android.annotation.TargetApi;
import android.app.ActivityManager;
import android.content.ComponentCallbacks2;
import android.content.Context;
import android.os.Build;
import android.os.Bundle;
import android.os.HandlerThread;
import android.os.Process;
import android.os.RemoteException;
import android.util.Log;
import android.util.SparseArray;
import com.android.launcher3.MainThreadExecutor;
import com.android.launcher3.util.MainThreadInitializedObject;
import com.android.launcher3.util.Preconditions;
import com.android.systemui.shared.recents.ISystemUiProxy;
import com.android.systemui.shared.recents.model.Task;
import com.android.systemui.shared.system.ActivityManagerWrapper;
import com.android.systemui.shared.system.TaskStackChangeListener;
import java.util.ArrayList;
import java.util.function.Consumer;

import androidx.annotation.WorkerThread;

/**
 * Singleton class to load and manage recents model.
 */
@TargetApi(Build.VERSION_CODES.O)
public class RecentsModel extends TaskStackChangeListener {

    private static final String TAG = "RecentsModel";

    // We do not need any synchronization for this variable as its only written on UI thread.
    public static final MainThreadInitializedObject<RecentsModel> INSTANCE =
            new MainThreadInitializedObject<>(c -> new RecentsModel(c));

    private final SparseArray<Bundle> mCachedAssistData = new SparseArray<>(1);
    private final ArrayList<AssistDataListener> mAssistDataListeners = new ArrayList<>();

    private final Context mContext;
    private final MainThreadExecutor mMainThreadExecutor;

    private ISystemUiProxy mSystemUiProxy;
    private boolean mClearAssistCacheOnStackChange = true;

    private final RecentTasksList mTaskList;
    private final TaskIconCache mIconCache;
    private final TaskThumbnailCache mThumbnailCache;

    private float mWindowCornerRadius = -1;
    private Boolean mSupportsRoundedCornersOnWindows;
<<<<<<< HEAD

=======
>>>>>>> f530c403

    private RecentsModel(Context context) {
        mContext = context;

        mMainThreadExecutor = new MainThreadExecutor();

        HandlerThread loaderThread = new HandlerThread("TaskThumbnailIconCache",
                Process.THREAD_PRIORITY_BACKGROUND);
        loaderThread.start();
        mTaskList = new RecentTasksList(context);
        mIconCache = new TaskIconCache(context, loaderThread.getLooper());
        mThumbnailCache = new TaskThumbnailCache(context, loaderThread.getLooper());
        ActivityManagerWrapper.getInstance().registerTaskStackListener(this);
    }

    public TaskIconCache getIconCache() {
        return mIconCache;
    }

    public TaskThumbnailCache getThumbnailCache() {
        return mThumbnailCache;
    }

    /**
     * Fetches the list of recent tasks.
     *
     * @param callback The callback to receive the task plan once its complete or null. This is
     *                always called on the UI thread.
     * @return the request id associated with this call.
     */
    public int getTasks(Consumer<ArrayList<Task>> callback) {
        return mTaskList.getTasks(false /* loadKeysOnly */, callback);
    }

    /**
     * @return The task id of the running task, or -1 if there is no current running task.
     */
    public static int getRunningTaskId() {
        ActivityManager.RunningTaskInfo runningTask =
                ActivityManagerWrapper.getInstance().getRunningTask();
        return runningTask != null ? runningTask.id : -1;
    }

    /**
     * @return Whether the provided {@param changeId} is the latest recent tasks list id.
     */
    public boolean isTaskListValid(int changeId) {
        return mTaskList.isTaskListValid(changeId);
    }

    /**
     * Finds and returns the task key associated with the given task id.
     *
     * @param callback The callback to receive the task key if it is found or null. This is always
     *                 called on the UI thread.
     */
    public void findTaskWithId(int taskId, Consumer<Task.TaskKey> callback) {
        mTaskList.getTasks(true /* loadKeysOnly */, (tasks) -> {
            for (Task task : tasks) {
                if (task.key.id == taskId) {
                    callback.accept(task.key);
                    return;
                }
            }
            callback.accept(null);
        });
    }

    @Override
    public void onTaskStackChangedBackground() {
        if (!mThumbnailCache.isPreloadingEnabled()) {
            // Skip if we aren't preloading
            return;
        }

        int currentUserId = Process.myUserHandle().getIdentifier();
        if (!checkCurrentOrManagedUserId(currentUserId, mContext)) {
            // Skip if we are not the current user
            return;
        }

        // Keep the cache up to date with the latest thumbnails
        int runningTaskId = RecentsModel.getRunningTaskId();
        mTaskList.getTaskKeys(mThumbnailCache.getCacheSize(), tasks -> {
            for (Task task : tasks) {
                if (task.key.id == runningTaskId) {
                    // Skip the running task, it's not going to have an up-to-date snapshot by the
                    // time the user next enters overview
                    continue;
                }
                mThumbnailCache.updateThumbnailInCache(task);
            }
        });
    }

    @Override
    public void onTaskStackChanged() {
        Preconditions.assertUIThread();
        if (mClearAssistCacheOnStackChange) {
            mCachedAssistData.clear();
        } else {
            mClearAssistCacheOnStackChange = true;
        }
    }

    public void setSystemUiProxy(ISystemUiProxy systemUiProxy) {
        mSystemUiProxy = systemUiProxy;
    }

    public ISystemUiProxy getSystemUiProxy() {
        return mSystemUiProxy;
    }

    public float getWindowCornerRadius() {
        // The window corner radius is expressed in pixels and won't change if the
        // display density changes. It's safe to cache the value.
        if (mWindowCornerRadius == -1) {
            if (mSystemUiProxy != null) {
                try {
                    mWindowCornerRadius = mSystemUiProxy.getWindowCornerRadius();
                } catch (RemoteException e) {
                    Log.w(TAG, "Connection to ISystemUIProxy was lost, ignoring window corner "
                            + "radius");
                    return 0;
                }
            } else {
                Log.w(TAG, "ISystemUIProxy is null, ignoring window corner radius");
                return 0;
            }
        }
        return mWindowCornerRadius;
    }

    public boolean supportsRoundedCornersOnWindows() {
        if (mSupportsRoundedCornersOnWindows == null) {
            if (mSystemUiProxy != null) {
                try {
                    mSupportsRoundedCornersOnWindows =
                            mSystemUiProxy.supportsRoundedCornersOnWindows();
                } catch (RemoteException e) {
                    Log.w(TAG, "Connection to ISystemUIProxy was lost, ignoring window corner "
                            + "radius");
                    return false;
                }
            } else {
                Log.w(TAG, "ISystemUIProxy is null, ignoring window corner radius");
                return false;
            }
        }

        return mSupportsRoundedCornersOnWindows;
    }

    public void onTrimMemory(int level) {
        if (level == ComponentCallbacks2.TRIM_MEMORY_UI_HIDDEN) {
            mThumbnailCache.getHighResLoadingState().setVisible(false);
        }
        if (level == ComponentCallbacks2.TRIM_MEMORY_RUNNING_CRITICAL) {
            // Clear everything once we reach a low-mem situation
            mThumbnailCache.clear();
            mIconCache.clear();
        }
    }

    public void onOverviewShown(boolean fromHome, String tag) {
        if (mSystemUiProxy == null) {
            return;
        }
        try {
            mSystemUiProxy.onOverviewShown(fromHome);
        } catch (RemoteException e) {
            Log.w(tag,
                    "Failed to notify SysUI of overview shown from " + (fromHome ? "home" : "app")
                            + ": ", e);
        }
    }

    public void resetAssistCache() {
        mCachedAssistData.clear();
    }

    @WorkerThread
    public void preloadAssistData(int taskId, Bundle data) {
        mMainThreadExecutor.execute(() -> {
            mCachedAssistData.put(taskId, data);
            // We expect a stack change callback after the assist data is set. So ignore the
            // very next stack change callback.
            mClearAssistCacheOnStackChange = false;

            int count = mAssistDataListeners.size();
            for (int i = 0; i < count; i++) {
                mAssistDataListeners.get(i).onAssistDataReceived(taskId);
            }
        });
    }

    public Bundle getAssistData(int taskId) {
        Preconditions.assertUIThread();
        return mCachedAssistData.get(taskId);
    }

    public void addAssistDataListener(AssistDataListener listener) {
        mAssistDataListeners.add(listener);
    }

    public void removeAssistDataListener(AssistDataListener listener) {
        mAssistDataListeners.remove(listener);
    }

    /**
     * Callback for receiving assist data
     */
    public interface AssistDataListener {

        void onAssistDataReceived(int taskId);
    }
}<|MERGE_RESOLUTION|>--- conflicted
+++ resolved
@@ -67,10 +67,6 @@
 
     private float mWindowCornerRadius = -1;
     private Boolean mSupportsRoundedCornersOnWindows;
-<<<<<<< HEAD
-
-=======
->>>>>>> f530c403
 
     private RecentsModel(Context context) {
         mContext = context;
