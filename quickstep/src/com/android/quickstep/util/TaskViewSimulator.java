/*
 * Copyright (C) 2020 The Android Open Source Project
 *
 * Licensed under the Apache License, Version 2.0 (the "License");
 * you may not use this file except in compliance with the License.
 * You may obtain a copy of the License at
 *
 *      http://www.apache.org/licenses/LICENSE-2.0
 *
 * Unless required by applicable law or agreed to in writing, software
 * distributed under the License is distributed on an "AS IS" BASIS,
 * WITHOUT WARRANTIES OR CONDITIONS OF ANY KIND, either express or implied.
 * See the License for the specific language governing permissions and
 * limitations under the License.
 */
package com.android.quickstep.util;

import static android.app.WindowConfiguration.WINDOWING_MODE_FULLSCREEN;

import static com.android.launcher3.states.RotationHelper.deltaRotation;
import static com.android.launcher3.touch.PagedOrientationHandler.MATRIX_POST_TRANSLATE;
import static com.android.launcher3.util.SplitConfigurationOptions.STAGE_POSITION_BOTTOM_OR_RIGHT;
import static com.android.launcher3.util.SplitConfigurationOptions.STAGE_POSITION_TOP_OR_LEFT;
import static com.android.launcher3.util.SplitConfigurationOptions.STAGE_POSITION_UNDEFINED;
import static com.android.launcher3.util.SplitConfigurationOptions.StagePosition;
import static com.android.quickstep.TaskAnimationManager.ENABLE_SHELL_TRANSITIONS;
import static com.android.quickstep.util.RecentsOrientedState.postDisplayRotation;
import static com.android.quickstep.util.RecentsOrientedState.preDisplayRotation;

import android.animation.TimeInterpolator;
import android.content.Context;
import android.content.res.Resources;
import android.graphics.Matrix;
import android.graphics.PointF;
import android.graphics.Rect;
import android.graphics.RectF;
import android.util.Log;
import android.view.RemoteAnimationTarget;

import androidx.annotation.NonNull;

import com.android.launcher3.DeviceProfile;
import com.android.launcher3.Utilities;
import com.android.launcher3.anim.AnimatedFloat;
import com.android.launcher3.anim.PendingAnimation;
import com.android.launcher3.util.SplitConfigurationOptions.SplitBounds;
import com.android.launcher3.util.TraceHelper;
import com.android.quickstep.BaseActivityInterface;
import com.android.quickstep.TaskAnimationManager;
import com.android.quickstep.util.SurfaceTransaction.SurfaceProperties;
import com.android.quickstep.views.TaskView.FullscreenDrawParams;
import com.android.systemui.shared.recents.model.ThumbnailData;
import com.android.systemui.shared.recents.utilities.PreviewPositionHelper;

/**
 * A utility class which emulates the layout behavior of TaskView and RecentsView
 */
public class TaskViewSimulator implements TransformParams.BuilderProxy {

    private static final String TAG = "TaskViewSimulator";
    private static final boolean DEBUG = false;

    private final Rect mTmpCropRect = new Rect();
    private final RectF mTempRectF = new RectF();
    private final float[] mTempPoint = new float[2];

    private final Context mContext;
    private final BaseActivityInterface mSizeStrategy;

    @NonNull
    private RecentsOrientedState mOrientationState;
    private final boolean mIsRecentsRtl;

    private final Rect mTaskRect = new Rect();
    private final PointF mPivot = new PointF();
    private DeviceProfile mDp;
    @StagePosition
    private int mStagePosition = STAGE_POSITION_UNDEFINED;

    private final Matrix mMatrix = new Matrix();
    private final Matrix mMatrixTmp = new Matrix();

    // Thumbnail view properties
    private final Rect mThumbnailPosition = new Rect();
    private final ThumbnailData mThumbnailData = new ThumbnailData();
    private final PreviewPositionHelper mPositionHelper = new PreviewPositionHelper();
    private final Matrix mInversePositionMatrix = new Matrix();

    // TaskView properties
    private final FullscreenDrawParams mCurrentFullscreenParams;
    public final AnimatedFloat taskPrimaryTranslation = new AnimatedFloat();
    public final AnimatedFloat taskSecondaryTranslation = new AnimatedFloat();

    // RecentsView properties
    public final AnimatedFloat recentsViewScale = new AnimatedFloat();
    public final AnimatedFloat fullScreenProgress = new AnimatedFloat();
    public final AnimatedFloat recentsViewSecondaryTranslation = new AnimatedFloat();
    public final AnimatedFloat recentsViewPrimaryTranslation = new AnimatedFloat();
    public final AnimatedFloat recentsViewScroll = new AnimatedFloat();

    // Cached calculations
    private boolean mLayoutValid = false;
    private int mOrientationStateId;
    private SplitBounds mSplitBounds;
    private Boolean mDrawsBelowRecents = null;
    private boolean mIsGridTask;
    private boolean mIsDesktopTask;
    private int mTaskRectTranslationX;
    private int mTaskRectTranslationY;

    public TaskViewSimulator(Context context, BaseActivityInterface sizeStrategy) {
        mContext = context;
        mSizeStrategy = sizeStrategy;

        mOrientationState = TraceHelper.allowIpcs("TaskViewSimulator.init",
                () -> new RecentsOrientedState(context, sizeStrategy, i -> { }));
        mOrientationState.setGestureActive(true);
        mCurrentFullscreenParams = new FullscreenDrawParams(context);
        mOrientationStateId = mOrientationState.getStateId();
        Resources resources = context.getResources();
        mIsRecentsRtl = mOrientationState.getOrientationHandler().getRecentsRtlSetting(resources);
    }

    /**
     * Sets the device profile for the current state
     */
    public void setDp(DeviceProfile dp) {
        mDp = dp;
        mLayoutValid = false;
        mOrientationState.setDeviceProfile(dp);
    }

    /**
     * Sets the orientation state used for this animation
     */
    public void setOrientationState(@NonNull RecentsOrientedState orientationState) {
        mOrientationState = orientationState;
        mLayoutValid = false;
    }

    /**
     * @see com.android.quickstep.views.RecentsView#FULLSCREEN_PROGRESS
     */
    public float getFullScreenScale() {
        if (mDp == null) {
            return 1;
        }

        if (mIsDesktopTask) {
            mTaskRect.set(mThumbnailPosition);
            mPivot.set(mTaskRect.centerX(), mTaskRect.centerY());
            return 1;
        }

        if (mIsGridTask) {
            mSizeStrategy.calculateGridTaskSize(mContext, mDp, mTaskRect,
                    mOrientationState.getOrientationHandler());
        } else {
            mSizeStrategy.calculateTaskSize(mContext, mDp, mTaskRect,
                    mOrientationState.getOrientationHandler());
        }

        Rect fullTaskSize;
        if (mSplitBounds != null) {
            // The task rect changes according to the staged split task sizes, but recents
            // fullscreen scale and pivot remains the same since the task fits into the existing
            // sized task space bounds
            fullTaskSize = new Rect(mTaskRect);
            mOrientationState.getOrientationHandler()
                    .setSplitTaskSwipeRect(mDp, mTaskRect, mSplitBounds, mStagePosition);
            mTaskRect.offset(mTaskRectTranslationX, mTaskRectTranslationY);
        } else {
            fullTaskSize = mTaskRect;
        }
        fullTaskSize.offset(mTaskRectTranslationX, mTaskRectTranslationY);
        return mOrientationState.getFullScreenScaleAndPivot(fullTaskSize, mDp, mPivot);
    }

    /**
     * Sets the targets which the simulator will control
     */
    public void setPreview(RemoteAnimationTarget runningTarget) {
        setPreviewBounds(
                runningTarget.startBounds == null
                        ? runningTarget.screenSpaceBounds : runningTarget.startBounds,
                runningTarget.contentInsets);
    }

    /**
     * Sets the targets which the simulator will control specifically for targets to animate when
     * in split screen
     *
     * @param splitInfo set to {@code null} when not in staged split mode
     */
    public void setPreview(RemoteAnimationTarget runningTarget, SplitBounds splitInfo) {
        setPreview(runningTarget);
        mSplitBounds = splitInfo;
        if (mSplitBounds == null) {
            mStagePosition = STAGE_POSITION_UNDEFINED;
            return;
        }
        mStagePosition = mThumbnailPosition.equals(splitInfo.leftTopBounds) ?
                STAGE_POSITION_TOP_OR_LEFT :
                STAGE_POSITION_BOTTOM_OR_RIGHT;
        mPositionHelper.setSplitBounds(convertSplitBounds(mSplitBounds), mStagePosition);
    }

    /**
     * Sets the targets which the simulator will control
     */
    public void setPreviewBounds(Rect bounds, Rect insets) {
        mThumbnailData.insets.set(insets);
        // TODO: What is this?
        mThumbnailData.windowingMode = WINDOWING_MODE_FULLSCREEN;

        mThumbnailPosition.set(bounds);
        mLayoutValid = false;
    }

    /**
     * Updates the scroll for RecentsView
     */
    public void setScroll(float scroll) {
        recentsViewScroll.value = scroll;
    }

    public void setDrawsBelowRecents(boolean drawsBelowRecents) {
        mDrawsBelowRecents = drawsBelowRecents;
    }

    /**
     * Sets whether the task is part of overview grid and not being focused.
     */
    public void setIsGridTask(boolean isGridTask) {
        mIsGridTask = isGridTask;
    }

    /**
     * Sets whether this task is part of desktop tasks in overview.
     */
    public void setIsDesktopTask(boolean desktop) {
        mIsDesktopTask = desktop;
    }

    /**
     * Apply translations on TaskRect's starting location.
     */
    public void setTaskRectTranslation(int taskRectTranslationX, int taskRectTranslationY) {
        mTaskRectTranslationX = taskRectTranslationX;
        mTaskRectTranslationY = taskRectTranslationY;
    }

    /**
     * Adds animation for all the components corresponding to transition from an app to overview.
     */
    public void addAppToOverviewAnim(PendingAnimation pa, TimeInterpolator interpolator) {
        pa.addFloat(fullScreenProgress, AnimatedFloat.VALUE, 1, 0, interpolator);
        pa.addFloat(recentsViewScale, AnimatedFloat.VALUE, getFullScreenScale(), 1, interpolator);
    }

    /**
     * Adds animation for all the components corresponding to transition from overview to the app.
     */
    public void addOverviewToAppAnim(PendingAnimation pa, TimeInterpolator interpolator) {
        pa.addFloat(fullScreenProgress, AnimatedFloat.VALUE, 0, 1, interpolator);
        pa.addFloat(recentsViewScale, AnimatedFloat.VALUE, 1, getFullScreenScale(), interpolator);
    }

    /**
     * Returns the current clipped/visible window bounds in the window coordinate space
     */
    public RectF getCurrentCropRect() {
        // Crop rect is the inverse of thumbnail matrix
        mTempRectF.set(0, 0, mTaskRect.width(), mTaskRect.height());
        mInversePositionMatrix.mapRect(mTempRectF);
        return mTempRectF;
    }

    /**
     * Returns the current task bounds in the Launcher coordinate space.
     */
    public RectF getCurrentRect() {
        RectF result = getCurrentCropRect();
        mMatrixTmp.set(mMatrix);
        preDisplayRotation(mOrientationState.getDisplayRotation(), mDp.widthPx, mDp.heightPx,
                mMatrixTmp);
        mMatrixTmp.mapRect(result);
        return result;
    }

    public RecentsOrientedState getOrientationState() {
        return mOrientationState;
    }

    /**
     * Returns the current transform applied to the window
     */
    public Matrix getCurrentMatrix() {
        return mMatrix;
    }

    /**
     * Applies the rotation on the matrix to so that it maps from launcher coordinate space to
     * window coordinate space.
     */
    public void applyWindowToHomeRotation(Matrix matrix) {
        matrix.postTranslate(mDp.windowX, mDp.windowY);
        postDisplayRotation(deltaRotation(
                mOrientationState.getRecentsActivityRotation(),
                mOrientationState.getDisplayRotation()),
                mDp.widthPx, mDp.heightPx, matrix);
    }

    /**
     * Applies the target to the previously set parameters
     */
    public void apply(TransformParams params) {
        if (mDp == null || mThumbnailPosition.isEmpty()) {
            return;
        }
        if (!mLayoutValid || mOrientationStateId != mOrientationState.getStateId()) {
            mLayoutValid = true;
            mOrientationStateId = mOrientationState.getStateId();

            getFullScreenScale();
            if (TaskAnimationManager.SHELL_TRANSITIONS_ROTATION) {
                // With shell transitions, the display is rotated early so we need to actually use
                // the rotation when the gesture starts
                mThumbnailData.rotation = mOrientationState.getTouchRotation();
            } else {
                mThumbnailData.rotation = mOrientationState.getDisplayRotation();
            }

            // mIsRecentsRtl is the inverse of TaskView RTL.
            boolean isRtlEnabled = !mIsRecentsRtl;
            mPositionHelper.updateThumbnailMatrix(
                    mThumbnailPosition, mThumbnailData, mTaskRect.width(), mTaskRect.height(),
                    mDp.widthPx, mDp.heightPx, mDp.taskbarHeight, mDp.isTablet,
                    mOrientationState.getRecentsActivityRotation(), isRtlEnabled);
            mPositionHelper.getMatrix().invert(mInversePositionMatrix);
            if (DEBUG) {
                Log.d(TAG, " taskRect: " + mTaskRect);
            }
        }

        float fullScreenProgress = Utilities.boundToRange(this.fullScreenProgress.value, 0, 1);
        mCurrentFullscreenParams.setProgress(fullScreenProgress, recentsViewScale.value,
                /* taskViewScale= */1f, mTaskRect.width(), mDp, mPositionHelper);

        // Apply thumbnail matrix
        float taskWidth = mTaskRect.width();
        float taskHeight = mTaskRect.height();

        mMatrix.set(mPositionHelper.getMatrix());

        // Apply TaskView matrix: taskRect, translate
        mMatrix.postTranslate(mTaskRect.left, mTaskRect.top);
        mOrientationState.getOrientationHandler().setPrimary(mMatrix, MATRIX_POST_TRANSLATE,
                taskPrimaryTranslation.value);
        mOrientationState.getOrientationHandler().setSecondary(mMatrix, MATRIX_POST_TRANSLATE,
                taskSecondaryTranslation.value);
        mOrientationState.getOrientationHandler().setPrimary(
                mMatrix, MATRIX_POST_TRANSLATE, recentsViewScroll.value);

        // Apply RecentsView matrix
        mMatrix.postScale(recentsViewScale.value, recentsViewScale.value, mPivot.x, mPivot.y);
        mOrientationState.getOrientationHandler().setSecondary(mMatrix, MATRIX_POST_TRANSLATE,
                recentsViewSecondaryTranslation.value);
        mOrientationState.getOrientationHandler().setPrimary(mMatrix, MATRIX_POST_TRANSLATE,
                recentsViewPrimaryTranslation.value);
        applyWindowToHomeRotation(mMatrix);

        // Crop rect is the inverse of thumbnail matrix
        mTempRectF.set(0, 0, taskWidth, taskHeight);
        mInversePositionMatrix.mapRect(mTempRectF);
        mTempRectF.roundOut(mTmpCropRect);

<<<<<<< HEAD
        if (params.getTargetSet() != null) {
            params.applySurfaceParams(params.createSurfaceParams(this));
        }
=======
        params.setProgress(1f - fullScreenProgress);
        params.applySurfaceParams(params.createSurfaceParams(this));
>>>>>>> 307d65be

        if (!DEBUG) {
            return;
        }
        Log.d(TAG, "progress: " + fullScreenProgress
                + " recentsViewScale: " + recentsViewScale.value
                + " crop: " + mTmpCropRect
                + " radius: " + getCurrentCornerRadius()
                + " taskW: " + taskWidth + " H: " + taskHeight
                + " taskRect: " + mTaskRect
                + " taskPrimaryT: " + taskPrimaryTranslation.value
                + " recentsPrimaryT: " + recentsViewPrimaryTranslation.value
                + " recentsSecondaryT: " + recentsViewSecondaryTranslation.value
                + " taskSecondaryT: " + taskSecondaryTranslation.value
                + " recentsScroll: " + recentsViewScroll.value
                + " pivot: " + mPivot
        );
    }

    @Override
    public void onBuildTargetParams(
            SurfaceProperties builder, RemoteAnimationTarget app, TransformParams params) {
        builder.setMatrix(mMatrix)
                .setWindowCrop(mTmpCropRect)
                .setCornerRadius(getCurrentCornerRadius());

        // If mDrawsBelowRecents is unset, no reordering will be enforced.
        if (mDrawsBelowRecents != null) {
            // In legacy transitions, the animation leashes remain in same hierarchy in the
            // TaskDisplayArea, so we don't want to bump the layer too high otherwise it will
            // conflict with layers that WM core positions (ie. the input consumers).  For shell
            // transitions, the animation leashes are reparented to an animation container so we
            // can bump layers as needed.
            builder.setLayer(0);
        }
    }

    /**
     * Returns the corner radius that should be applied to the target so that it matches the
     * TaskView
     */
    public float getCurrentCornerRadius() {
        float visibleRadius = mCurrentFullscreenParams.mCurrentDrawnCornerRadius;
        mTempPoint[0] = visibleRadius;
        mTempPoint[1] = 0;
        mInversePositionMatrix.mapVectors(mTempPoint);

        // Ideally we should use square-root. This is an optimization as one of the dimension is 0.
        return Math.max(Math.abs(mTempPoint[0]), Math.abs(mTempPoint[1]));
    }

    /**
     * TODO(b/254378592): Remove this after consolidation of classes
     */
    public static com.android.wm.shell.util.SplitBounds convertSplitBounds(SplitBounds bounds) {
        return new com.android.wm.shell.util.SplitBounds(
                bounds.leftTopBounds,
                bounds.rightBottomBounds,
                bounds.leftTopTaskId,
                bounds.rightBottomTaskId
        );
    }
}<|MERGE_RESOLUTION|>--- conflicted
+++ resolved
@@ -375,14 +375,10 @@
         mInversePositionMatrix.mapRect(mTempRectF);
         mTempRectF.roundOut(mTmpCropRect);
 
-<<<<<<< HEAD
+        params.setProgress(1f - fullScreenProgress);
         if (params.getTargetSet() != null) {
             params.applySurfaceParams(params.createSurfaceParams(this));
         }
-=======
-        params.setProgress(1f - fullScreenProgress);
-        params.applySurfaceParams(params.createSurfaceParams(this));
->>>>>>> 307d65be
 
         if (!DEBUG) {
             return;
