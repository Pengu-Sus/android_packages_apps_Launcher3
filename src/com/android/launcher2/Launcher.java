
/*
 * Copyright (C) 2008 The Android Open Source Project
 *
 * Licensed under the Apache License, Version 2.0 (the "License");
 * you may not use this file except in compliance with the License.
 * You may obtain a copy of the License at
 *
 *      http://www.apache.org/licenses/LICENSE-2.0
 *
 * Unless required by applicable law or agreed to in writing, software
 * distributed under the License is distributed on an "AS IS" BASIS,
 * WITHOUT WARRANTIES OR CONDITIONS OF ANY KIND, either express or implied.
 * See the License for the specific language governing permissions and
 * limitations under the License.
 */

package com.android.launcher2;

import com.android.common.Search;
import com.android.launcher.R;

import android.animation.Animatable;
import android.animation.AnimatableListenerAdapter;
import android.animation.Animator;
import android.animation.PropertyAnimator;
import android.animation.PropertyValuesHolder;
import android.animation.Sequencer;
import android.app.Activity;
import android.app.AlertDialog;
import android.app.Dialog;
import android.app.SearchManager;
import android.app.StatusBarManager;
import android.app.WallpaperManager;
import android.appwidget.AppWidgetManager;
import android.appwidget.AppWidgetProviderInfo;
import android.content.ActivityNotFoundException;
import android.content.BroadcastReceiver;
import android.content.ComponentName;
import android.content.ContentResolver;
import android.content.Context;
import android.content.DialogInterface;
import android.content.Intent;
import android.content.Intent.ShortcutIconResource;
import android.content.IntentFilter;
import android.content.pm.ActivityInfo;
import android.content.pm.PackageManager;
import android.content.pm.PackageManager.NameNotFoundException;
import android.content.pm.ResolveInfo;
import android.content.res.Configuration;
import android.content.res.Resources;
import android.content.res.TypedArray;
import android.database.ContentObserver;
import android.graphics.Bitmap;
import android.graphics.Canvas;
import android.graphics.Color;
import android.graphics.Rect;
import android.graphics.drawable.ColorDrawable;
import android.graphics.drawable.Drawable;
import android.net.Uri;
import android.os.AsyncTask;
import android.os.Bundle;
import android.os.Handler;
import android.os.Parcelable;
import android.os.SystemClock;
import android.os.SystemProperties;
import android.provider.LiveFolders;
import android.provider.Settings;
import android.text.Selection;
import android.text.SpannableStringBuilder;
import android.text.TextUtils;
import android.text.method.TextKeyListener;
import android.util.Log;
import android.view.Display;
import android.view.HapticFeedbackConstants;
import android.view.KeyEvent;
import android.view.LayoutInflater;
import android.view.Menu;
import android.view.MenuItem;
import android.view.MotionEvent;
import android.view.View;
import android.view.View.OnLongClickListener;
import android.view.ViewGroup;
import android.view.WindowManager;
import android.view.animation.AccelerateInterpolator;
import android.view.animation.DecelerateInterpolator;
import android.view.inputmethod.InputMethodManager;
import android.widget.EditText;
import android.widget.ImageView;
import android.widget.LinearLayout;
import android.widget.PopupWindow;
import android.widget.RelativeLayout;
import android.widget.TabHost;
import android.widget.TabHost.OnTabChangeListener;
import android.widget.TabHost.TabContentFactory;
import android.widget.TabWidget;
import android.widget.TextView;
import android.widget.Toast;

import java.io.DataInputStream;
import java.io.DataOutputStream;
import java.io.FileNotFoundException;
import java.io.IOException;
import java.util.ArrayList;
import java.util.HashMap;
import java.util.List;

/**
 * Default launcher application.
 */
public final class Launcher extends Activity
        implements View.OnClickListener, OnLongClickListener, LauncherModel.Callbacks,
                   AllAppsView.Watcher, View.OnTouchListener {
    static final String TAG = "Launcher";
    static final boolean LOGD = false;

    static final boolean PROFILE_STARTUP = false;
    static final boolean DEBUG_WIDGETS = false;
    static final boolean DEBUG_USER_INTERFACE = false;

    private static final int WALLPAPER_SCREENS_SPAN = 2;

    private static final int MENU_GROUP_ADD = 1;
    private static final int MENU_GROUP_WALLPAPER = MENU_GROUP_ADD + 1;

    private static final int MENU_ADD = Menu.FIRST + 1;
    private static final int MENU_WALLPAPER_SETTINGS = MENU_ADD + 1;
    private static final int MENU_SEARCH = MENU_WALLPAPER_SETTINGS + 1;
    private static final int MENU_NOTIFICATIONS = MENU_SEARCH + 1;
    private static final int MENU_SETTINGS = MENU_NOTIFICATIONS + 1;

    private static final int REQUEST_CREATE_SHORTCUT = 1;
    private static final int REQUEST_CREATE_LIVE_FOLDER = 4;
    private static final int REQUEST_CREATE_APPWIDGET = 5;
    private static final int REQUEST_PICK_APPLICATION = 6;
    private static final int REQUEST_PICK_SHORTCUT = 7;
    private static final int REQUEST_PICK_LIVE_FOLDER = 8;
    private static final int REQUEST_PICK_APPWIDGET = 9;
    private static final int REQUEST_PICK_WALLPAPER = 10;

    static final String EXTRA_SHORTCUT_DUPLICATE = "duplicate";

    static final int SCREEN_COUNT = 5;
    static final int DEFAULT_SCREEN = 2;

    static final int DIALOG_CREATE_SHORTCUT = 1;
    static final int DIALOG_RENAME_FOLDER = 2;

    private static final String PREFERENCES = "launcher.preferences";

    // Type: int
    private static final String RUNTIME_STATE_CURRENT_SCREEN = "launcher.current_screen";
    // Type: boolean
    private static final String RUNTIME_STATE_ALL_APPS_FOLDER = "launcher.all_apps_folder";
    // Type: long
    private static final String RUNTIME_STATE_USER_FOLDERS = "launcher.user_folder";
    // Type: int
    private static final String RUNTIME_STATE_PENDING_ADD_SCREEN = "launcher.add_screen";
    // Type: int
    private static final String RUNTIME_STATE_PENDING_ADD_CELL_X = "launcher.add_cellX";
    // Type: int
    private static final String RUNTIME_STATE_PENDING_ADD_CELL_Y = "launcher.add_cellY";
    // Type: int
    private static final String RUNTIME_STATE_PENDING_ADD_SPAN_X = "launcher.add_spanX";
    // Type: int
    private static final String RUNTIME_STATE_PENDING_ADD_SPAN_Y = "launcher.add_spanY";
    // Type: int
    private static final String RUNTIME_STATE_PENDING_ADD_COUNT_X = "launcher.add_countX";
    // Type: int
    private static final String RUNTIME_STATE_PENDING_ADD_COUNT_Y = "launcher.add_countY";
    // Type: int[]
    private static final String RUNTIME_STATE_PENDING_ADD_OCCUPIED_CELLS = "launcher.add_occupied_cells";
    // Type: boolean
    private static final String RUNTIME_STATE_PENDING_FOLDER_RENAME = "launcher.rename_folder";
    // Type: long
    private static final String RUNTIME_STATE_PENDING_FOLDER_RENAME_ID = "launcher.rename_folder_id";

    // tags for the customization tabs
    private static final String WIDGETS_TAG = "widgets";
    private static final String FOLDERS_TAG = "folders";
    private static final String SHORTCUTS_TAG = "shortcuts";
    private static final String WALLPAPERS_TAG = "wallpapers";

    private static final String TOOLBAR_ICON_METADATA_NAME = "com.android.launcher.toolbar_icon";

    /** The different states that Launcher can be in. */
    private enum State { WORKSPACE, ALL_APPS, CUSTOMIZE, OVERVIEW };

    static final int APPWIDGET_HOST_ID = 1024;

    private static final Object sLock = new Object();
    private static int sScreen = DEFAULT_SCREEN;

    private final BroadcastReceiver mCloseSystemDialogsReceiver
            = new CloseSystemDialogsIntentReceiver();
    private final ContentObserver mWidgetObserver = new AppWidgetResetObserver();

    private LayoutInflater mInflater;

    private DragController mDragController;
    private Workspace mWorkspace;

    private AppWidgetManager mAppWidgetManager;
    private LauncherAppWidgetHost mAppWidgetHost;

    private CellLayout.CellInfo mAddItemCellInfo;
    private int[] mAddItemCoordinates;
    private CellLayout.CellInfo mMenuAddInfo;
    private final int[] mCellCoordinates = new int[2];
    private FolderInfo mFolderInfo;

    private DeleteZone mDeleteZone;
    private HandleView mHandleView;
    private AllAppsView mAllAppsGrid;
    private TabHost mHomeCustomizationDrawer;
    private CustomizePagedView mCustomizePagedView;

    private Bundle mSavedState;

    private SpannableStringBuilder mDefaultKeySsb = null;

    private boolean mWorkspaceLoading = true;

    private boolean mPaused = true;
    private boolean mRestoring;
    private boolean mWaitingForResult;

    private Bundle mSavedInstanceState;

    private LauncherModel mModel;
    private IconCache mIconCache;

    private static LocaleConfiguration sLocaleConfiguration = null;

    private ArrayList<ItemInfo> mDesktopItems = new ArrayList<ItemInfo>();
    private static HashMap<Long, FolderInfo> sFolders = new HashMap<Long, FolderInfo>();

    private ImageView mPreviousView;
    private ImageView mNextView;

    // Hotseats (quick-launch icons next to AllApps)
    private String[] mHotseatConfig = null;
    private Intent[] mHotseats = null;
    private Drawable[] mHotseatIcons = null;
    private CharSequence[] mHotseatLabels = null;

    private Intent mAppMarketIntent = null;

    @Override
    protected void onCreate(Bundle savedInstanceState) {
        super.onCreate(savedInstanceState);

        if (LauncherApplication.isInPlaceRotationEnabled()) {
            // hide the status bar (temporary until we get the status bar design figured out)
            getWindow().setFlags(WindowManager.LayoutParams.FLAG_FULLSCREEN, WindowManager.LayoutParams.FLAG_FULLSCREEN);
            this.setRequestedOrientation(ActivityInfo.SCREEN_ORIENTATION_SENSOR);
        }

        LauncherApplication app = ((LauncherApplication)getApplication());
        mModel = app.setLauncher(this);
        mIconCache = app.getIconCache();
        mDragController = new DragController(this);
        mInflater = getLayoutInflater();

        mAppWidgetManager = AppWidgetManager.getInstance(this);
        mAppWidgetHost = new LauncherAppWidgetHost(this, APPWIDGET_HOST_ID);
        mAppWidgetHost.startListening();

        if (PROFILE_STARTUP) {
            android.os.Debug.startMethodTracing("/sdcard/launcher");
        }

        loadHotseats();
        checkForLocaleChange();
        setWallpaperDimension();
        setContentView(R.layout.launcher);
        mHomeCustomizationDrawer = (TabHost) findViewById(com.android.internal.R.id.tabhost);
        if (mHomeCustomizationDrawer != null) {
            mHomeCustomizationDrawer.setup();

            // share the same customization workspace across all the tabs
            mCustomizePagedView = new CustomizePagedView(this);
            TabContentFactory contentFactory = new TabContentFactory() {
                public View createTabContent(String tag) {
                    return mCustomizePagedView;
                }
            };

            String widgetsLabel = getString(R.string.widgets_tab_label);
            mHomeCustomizationDrawer.addTab(mHomeCustomizationDrawer.newTabSpec(WIDGETS_TAG)
                    .setIndicator(widgetsLabel).setContent(contentFactory));
            String foldersLabel = getString(R.string.folders_tab_label);
            mHomeCustomizationDrawer.addTab(mHomeCustomizationDrawer.newTabSpec(FOLDERS_TAG)
                    .setIndicator(foldersLabel).setContent(contentFactory));
            String shortcutsLabel = getString(R.string.shortcuts_tab_label);
            mHomeCustomizationDrawer.addTab(mHomeCustomizationDrawer.newTabSpec(SHORTCUTS_TAG)
                    .setIndicator(shortcutsLabel).setContent(contentFactory));
            String wallpapersLabel = getString(R.string.wallpapers_tab_label);
            mHomeCustomizationDrawer.addTab(mHomeCustomizationDrawer.newTabSpec(WALLPAPERS_TAG)
                    .setIndicator(wallpapersLabel).setContent(contentFactory));

            // TEMP: just styling the tab widget to be a bit nicer until we get the actual
            // new assets
            TabWidget tabWidget = mHomeCustomizationDrawer.getTabWidget();
            for (int i = 0; i < tabWidget.getChildCount(); ++i) {
                RelativeLayout tab = (RelativeLayout) tabWidget.getChildTabViewAt(i);
                TextView text = (TextView) tab.getChildAt(1);
                text.setTextSize(20.0f);
                text.setPadding(20, 0, 20, 0);
                text.setShadowLayer(1.0f, 0.0f, 1.0f, Color.BLACK);
                tab.setBackgroundDrawable(null);
            }

            mHomeCustomizationDrawer.setOnTabChangedListener(new OnTabChangeListener() {
                public void onTabChanged(String tabId) {
                    // animate the changing of the tab content by fading pages in and out
                    final int duration = 150;
                    final float alpha = mCustomizePagedView.getAlpha();
                    Animator alphaAnim = new PropertyAnimator(duration, mCustomizePagedView, 
                            "alpha", alpha, 0.0f);
                    alphaAnim.addListener(new AnimatableListenerAdapter() {
                        public void onAnimationEnd(Animatable animation) {
                            String tag = mHomeCustomizationDrawer.getCurrentTabTag();
                            if (tag == WIDGETS_TAG) {
                                mCustomizePagedView.setCustomizationFilter(
                                    CustomizePagedView.CustomizationType.WidgetCustomization);
                            } else if (tag == FOLDERS_TAG) {
                                mCustomizePagedView.setCustomizationFilter(
                                    CustomizePagedView.CustomizationType.FolderCustomization);
                            } else if (tag == SHORTCUTS_TAG) {
                                mCustomizePagedView.setCustomizationFilter(
                                    CustomizePagedView.CustomizationType.ShortcutCustomization);
                            } else if (tag == WALLPAPERS_TAG) {
                                mCustomizePagedView.setCustomizationFilter(
                                    CustomizePagedView.CustomizationType.WallpaperCustomization);
                            }

                            final float alpha = mCustomizePagedView.getAlpha();
                            Animator alphaAnim = new PropertyAnimator(duration, mCustomizePagedView, 
                                    "alpha", alpha, 1.0f);
                            alphaAnim.start();
                        }
                    });
                    alphaAnim.start();
                }
            });
    
            mHomeCustomizationDrawer.setCurrentTab(0);
        }
        setupViews();

        registerContentObservers();

        lockAllApps();

        mSavedState = savedInstanceState;
        restoreState(mSavedState);

        if (PROFILE_STARTUP) {
            android.os.Debug.stopMethodTracing();
        }

        if (!mRestoring) {
            mModel.startLoader(this, true);
        }

        // For handling default keys
        mDefaultKeySsb = new SpannableStringBuilder();
        Selection.setSelection(mDefaultKeySsb, 0);

        IntentFilter filter = new IntentFilter(Intent.ACTION_CLOSE_SYSTEM_DIALOGS);
        registerReceiver(mCloseSystemDialogsReceiver, filter);
    }

    @Override
    public void onConfigurationChanged(Configuration newConfig) {
        // TODO Auto-generated method stub
        super.onConfigurationChanged(newConfig);
    }

    private void checkForLocaleChange() {
        if (sLocaleConfiguration == null) {
            new AsyncTask<Void, Void, LocaleConfiguration>() {
                @Override
                protected LocaleConfiguration doInBackground(Void... unused) {
                    LocaleConfiguration localeConfiguration = new LocaleConfiguration();
                    readConfiguration(Launcher.this, localeConfiguration);
                    return localeConfiguration;
                }

                @Override
                protected void onPostExecute(LocaleConfiguration result) {
                    sLocaleConfiguration = result;
                    checkForLocaleChange();  // recursive, but now with a locale configuration
                }
            }.execute();
            return;
        }

        final Configuration configuration = getResources().getConfiguration();

        final String previousLocale = sLocaleConfiguration.locale;
        final String locale = configuration.locale.toString();

        final int previousMcc = sLocaleConfiguration.mcc;
        final int mcc = configuration.mcc;

        final int previousMnc = sLocaleConfiguration.mnc;
        final int mnc = configuration.mnc;

        boolean localeChanged = !locale.equals(previousLocale) || mcc != previousMcc || mnc != previousMnc;

        if (localeChanged) {
            sLocaleConfiguration.locale = locale;
            sLocaleConfiguration.mcc = mcc;
            sLocaleConfiguration.mnc = mnc;

            mIconCache.flush();
            loadHotseats();

            final LocaleConfiguration localeConfiguration = sLocaleConfiguration;
            new Thread("WriteLocaleConfiguration") {
                public void run() {
                    writeConfiguration(Launcher.this, localeConfiguration);
                }
            }.start();
        }
    }

    private static class LocaleConfiguration {
        public String locale;
        public int mcc = -1;
        public int mnc = -1;
    }

    private static void readConfiguration(Context context, LocaleConfiguration configuration) {
        DataInputStream in = null;
        try {
            in = new DataInputStream(context.openFileInput(PREFERENCES));
            configuration.locale = in.readUTF();
            configuration.mcc = in.readInt();
            configuration.mnc = in.readInt();
        } catch (FileNotFoundException e) {
            // Ignore
        } catch (IOException e) {
            // Ignore
        } finally {
            if (in != null) {
                try {
                    in.close();
                } catch (IOException e) {
                    // Ignore
                }
            }
        }
    }

    private static void writeConfiguration(Context context, LocaleConfiguration configuration) {
        DataOutputStream out = null;
        try {
            out = new DataOutputStream(context.openFileOutput(PREFERENCES, MODE_PRIVATE));
            out.writeUTF(configuration.locale);
            out.writeInt(configuration.mcc);
            out.writeInt(configuration.mnc);
            out.flush();
        } catch (FileNotFoundException e) {
            // Ignore
        } catch (IOException e) {
            //noinspection ResultOfMethodCallIgnored
            context.getFileStreamPath(PREFERENCES).delete();
        } finally {
            if (out != null) {
                try {
                    out.close();
                } catch (IOException e) {
                    // Ignore
                }
            }
        }
    }

    static int getScreen() {
        synchronized (sLock) {
            return sScreen;
        }
    }

    static void setScreen(int screen) {
        synchronized (sLock) {
            sScreen = screen;
        }
    }

    private void setWallpaperDimension() {
        WallpaperManager wpm = (WallpaperManager)getSystemService(WALLPAPER_SERVICE);

        Display display = getWindowManager().getDefaultDisplay();
        // TODO: Put back when we decide about scrolling the wallpaper
        // boolean isPortrait = display.getWidth() < display.getHeight();
        // final int width = isPortrait ? display.getWidth() : display.getHeight();
        // final int height = isPortrait ? display.getHeight() : display.getWidth();
        wpm.suggestDesiredDimensions(Math.max(display.getWidth(), display.getHeight()),
                Math.max(display.getWidth(), display.getHeight()));
    }

    // Note: This doesn't do all the client-id magic that BrowserProvider does
    // in Browser. (http://b/2425179)
    private Uri getDefaultBrowserUri() {
        String url = getString(R.string.default_browser_url);
        if (url.indexOf("{CID}") != -1) {
            url = url.replace("{CID}", "android-google");
        }
        return Uri.parse(url);
    }

    // Load the Intent templates from arrays.xml to populate the hotseats. For
    // each Intent, if it resolves to a single app, use that as the launch
    // intent & use that app's label as the contentDescription. Otherwise,
    // retain the ResolveActivity so the user can pick an app.
    private void loadHotseats() {
        if (mHotseatConfig == null) {
            mHotseatConfig = getResources().getStringArray(R.array.hotseats);
            if (mHotseatConfig.length > 0) {
                mHotseats = new Intent[mHotseatConfig.length];
                mHotseatLabels = new CharSequence[mHotseatConfig.length];
                mHotseatIcons = new Drawable[mHotseatConfig.length];
            } else {
                mHotseats = null;
                mHotseatIcons = null;
                mHotseatLabels = null;
            }

            TypedArray hotseatIconDrawables = getResources().obtainTypedArray(R.array.hotseat_icons);
            for (int i=0; i<mHotseatConfig.length; i++) {
                // load icon for this slot; currently unrelated to the actual activity
                try {
                    mHotseatIcons[i] = hotseatIconDrawables.getDrawable(i);
                } catch (ArrayIndexOutOfBoundsException ex) {
                    Log.w(TAG, "Missing hotseat_icons array item #" + i);
                    mHotseatIcons[i] = null;
                }
            }
            hotseatIconDrawables.recycle();
        }

        PackageManager pm = getPackageManager();
        for (int i=0; i<mHotseatConfig.length; i++) {
            Intent intent = null;
            if (mHotseatConfig[i].equals("*BROWSER*")) {
                // magic value meaning "launch user's default web browser"
                // replace it with a generic web request so we can see if there is indeed a default
                String defaultUri = getString(R.string.default_browser_url);
                intent = new Intent(
                        Intent.ACTION_VIEW,
                        ((defaultUri != null)
                            ? Uri.parse(defaultUri)
                            : getDefaultBrowserUri())
                    ).addCategory(Intent.CATEGORY_BROWSABLE);
                // note: if the user launches this without a default set, she
                // will always be taken to the default URL above; this is
                // unavoidable as we must specify a valid URL in order for the
                // chooser to appear, and once the user selects something, that
                // URL is unavoidably sent to the chosen app.
            } else {
                try {
                    intent = Intent.parseUri(mHotseatConfig[i], 0);
                } catch (java.net.URISyntaxException ex) {
                    Log.w(TAG, "Invalid hotseat intent: " + mHotseatConfig[i]);
                    // bogus; leave intent=null
                }
            }

            if (intent == null) {
                mHotseats[i] = null;
                mHotseatLabels[i] = getText(R.string.activity_not_found);
                continue;
            }

            if (LOGD) {
                Log.d(TAG, "loadHotseats: hotseat " + i
                    + " initial intent=["
                    + intent.toUri(Intent.URI_INTENT_SCHEME)
                    + "]");
            }

            ResolveInfo bestMatch = pm.resolveActivity(intent, PackageManager.MATCH_DEFAULT_ONLY);
            List<ResolveInfo> allMatches = pm.queryIntentActivities(intent, PackageManager.MATCH_DEFAULT_ONLY);
            if (LOGD) {
                Log.d(TAG, "Best match for intent: " + bestMatch);
                Log.d(TAG, "All matches: ");
                for (ResolveInfo ri : allMatches) {
                    Log.d(TAG, "  --> " + ri);
                }
            }
            // did this resolve to a single app, or the resolver?
            if (allMatches.size() == 0 || bestMatch == null) {
                // can't find any activity to handle this. let's leave the
                // intent as-is and let Launcher show a toast when it fails
                // to launch.
                mHotseats[i] = intent;

                // set accessibility text to "Not installed"
                mHotseatLabels[i] = getText(R.string.activity_not_found);
            } else {
                boolean found = false;
                for (ResolveInfo ri : allMatches) {
                    if (bestMatch.activityInfo.name.equals(ri.activityInfo.name)
                        && bestMatch.activityInfo.applicationInfo.packageName
                            .equals(ri.activityInfo.applicationInfo.packageName)) {
                        found = true;
                        break;
                    }
                }

                if (!found) {
                    if (LOGD) Log.d(TAG, "Multiple options, no default yet");
                    // the bestMatch is probably the ResolveActivity, meaning the
                    // user has not yet selected a default
                    // so: we'll keep the original intent for now
                    mHotseats[i] = intent;

                    // set the accessibility text to "Select shortcut"
                    mHotseatLabels[i] = getText(R.string.title_select_shortcut);
                } else {
                    // we have an app!
                    // now reconstruct the intent to launch it through the front
                    // door
                    ComponentName com = new ComponentName(
                        bestMatch.activityInfo.applicationInfo.packageName,
                        bestMatch.activityInfo.name);
                    mHotseats[i] = new Intent(Intent.ACTION_MAIN).setComponent(com);

                    // load the app label for accessibility
                    mHotseatLabels[i] = bestMatch.activityInfo.loadLabel(pm);
                }
            }

            if (LOGD) {
                Log.d(TAG, "loadHotseats: hotseat " + i
                    + " final intent=["
                    + ((mHotseats[i] == null)
                        ? "null"
                        : mHotseats[i].toUri(Intent.URI_INTENT_SCHEME))
                    + "] label=[" + mHotseatLabels[i]
                    + "]"
                    );
            }
        }
    }

    @Override
    protected void onActivityResult(int requestCode, int resultCode, Intent data) {
        mWaitingForResult = false;

        // The pattern used here is that a user PICKs a specific application,
        // which, depending on the target, might need to CREATE the actual target.

        // For example, the user would PICK_SHORTCUT for "Music playlist", and we
        // launch over to the Music app to actually CREATE_SHORTCUT.

        if (resultCode == RESULT_OK && mAddItemCellInfo != null) {
            switch (requestCode) {
                case REQUEST_PICK_APPLICATION:
                    completeAddApplication(this, data, mAddItemCellInfo);
                    break;
                case REQUEST_PICK_SHORTCUT:
                    processShortcut(data);
                    break;
                case REQUEST_CREATE_SHORTCUT:
                    completeAddShortcut(data, mAddItemCellInfo);
                    break;
                case REQUEST_PICK_LIVE_FOLDER:
                    addLiveFolder(data);
                    break;
                case REQUEST_CREATE_LIVE_FOLDER:
                    completeAddLiveFolder(data, mAddItemCellInfo);
                    break;
                case REQUEST_PICK_APPWIDGET:
                    addAppWidgetFromPick(data);
                    break;
                case REQUEST_CREATE_APPWIDGET:
                    int appWidgetId = data.getIntExtra(AppWidgetManager.EXTRA_APPWIDGET_ID, -1);
                    completeAddAppWidget(appWidgetId, mAddItemCellInfo);
                    break;
                case REQUEST_PICK_WALLPAPER:
                    // We just wanted the activity result here so we can clear mWaitingForResult
                    break;
            }
        } else if ((requestCode == REQUEST_PICK_APPWIDGET ||
                requestCode == REQUEST_CREATE_APPWIDGET) && resultCode == RESULT_CANCELED &&
                data != null) {
            // Clean up the appWidgetId if we canceled
            int appWidgetId = data.getIntExtra(AppWidgetManager.EXTRA_APPWIDGET_ID, -1);
            if (appWidgetId != -1) {
                mAppWidgetHost.deleteAppWidgetId(appWidgetId);
            }
        }
    }

    @Override
    protected void onResume() {
        super.onResume();

        mPaused = false;

        if (mRestoring) {
            mWorkspaceLoading = true;
            mModel.startLoader(this, true);
            mRestoring = false;
        }
        // When we resume Launcher, a different Activity might be responsible for the app
        // market intent, so refresh the icon
        updateAppMarketIcon();
    }

    @Override
    protected void onPause() {
        super.onPause();
        // Some launcher layouts don't have a previous and next view
        if (mPreviousView != null) {
            dismissPreview(mPreviousView);
        }
        if (mNextView != null) {
            dismissPreview(mNextView);
        }
        mDragController.cancelDrag();
    }

    @Override
    public Object onRetainNonConfigurationInstance() {
        // Flag the loader to stop early before switching
        mModel.stopLoader();
        mAllAppsGrid.surrender();
        return Boolean.TRUE;
    }

    // We can't hide the IME if it was forced open.  So don't bother
    /*
    @Override
    public void onWindowFocusChanged(boolean hasFocus) {
        super.onWindowFocusChanged(hasFocus);

        if (hasFocus) {
            final InputMethodManager inputManager = (InputMethodManager)
                    getSystemService(Context.INPUT_METHOD_SERVICE);
            WindowManager.LayoutParams lp = getWindow().getAttributes();
            inputManager.hideSoftInputFromWindow(lp.token, 0, new android.os.ResultReceiver(new
                        android.os.Handler()) {
                        protected void onReceiveResult(int resultCode, Bundle resultData) {
                            Log.d(TAG, "ResultReceiver got resultCode=" + resultCode);
                        }
                    });
            Log.d(TAG, "called hideSoftInputFromWindow from onWindowFocusChanged");
        }
    }
    */

    private boolean acceptFilter() {
        final InputMethodManager inputManager = (InputMethodManager)
                getSystemService(Context.INPUT_METHOD_SERVICE);
        return !inputManager.isFullscreenMode();
    }

    @Override
    public boolean onKeyDown(int keyCode, KeyEvent event) {
        boolean handled = super.onKeyDown(keyCode, event);
        if (!handled && acceptFilter() && keyCode != KeyEvent.KEYCODE_ENTER) {
            boolean gotKey = TextKeyListener.getInstance().onKeyDown(mWorkspace, mDefaultKeySsb,
                    keyCode, event);
            if (gotKey && mDefaultKeySsb != null && mDefaultKeySsb.length() > 0) {
                // something usable has been typed - start a search
                // the typed text will be retrieved and cleared by
                // showSearchDialog()
                // If there are multiple keystrokes before the search dialog takes focus,
                // onSearchRequested() will be called for every keystroke,
                // but it is idempotent, so it's fine.
                return onSearchRequested();
            }
        }

        // Eat the long press event so the keyboard doesn't come up.
        if (keyCode == KeyEvent.KEYCODE_MENU && event.isLongPress()) {
            return true;
        }

        return handled;
    }

    private String getTypedText() {
        return mDefaultKeySsb.toString();
    }

    private void clearTypedText() {
        mDefaultKeySsb.clear();
        mDefaultKeySsb.clearSpans();
        Selection.setSelection(mDefaultKeySsb, 0);
    }

    /**
     * Restores the previous state, if it exists.
     *
     * @param savedState The previous state.
     */
    private void restoreState(Bundle savedState) {
        if (savedState == null) {
            return;
        }

        final boolean allApps = savedState.getBoolean(RUNTIME_STATE_ALL_APPS_FOLDER, false);
        if (allApps) {
            showAllApps(false);
        }

        final int currentScreen = savedState.getInt(RUNTIME_STATE_CURRENT_SCREEN, -1);
        if (currentScreen > -1) {
            mWorkspace.setCurrentPage(currentScreen);
        }

        final int addScreen = savedState.getInt(RUNTIME_STATE_PENDING_ADD_SCREEN, -1);
        if (addScreen > -1) {
            mAddItemCoordinates = null;
            mAddItemCellInfo = new CellLayout.CellInfo();
            final CellLayout.CellInfo addItemCellInfo = mAddItemCellInfo;
            addItemCellInfo.valid = true;
            addItemCellInfo.screen = addScreen;
            addItemCellInfo.cellX = savedState.getInt(RUNTIME_STATE_PENDING_ADD_CELL_X);
            addItemCellInfo.cellY = savedState.getInt(RUNTIME_STATE_PENDING_ADD_CELL_Y);
            addItemCellInfo.spanX = savedState.getInt(RUNTIME_STATE_PENDING_ADD_SPAN_X);
            addItemCellInfo.spanY = savedState.getInt(RUNTIME_STATE_PENDING_ADD_SPAN_Y);
            addItemCellInfo.updateOccupiedCells(
                    savedState.getBooleanArray(RUNTIME_STATE_PENDING_ADD_OCCUPIED_CELLS),
                    savedState.getInt(RUNTIME_STATE_PENDING_ADD_COUNT_X),
                    savedState.getInt(RUNTIME_STATE_PENDING_ADD_COUNT_Y));
            mRestoring = true;
        }

        boolean renameFolder = savedState.getBoolean(RUNTIME_STATE_PENDING_FOLDER_RENAME, false);
        if (renameFolder) {
            long id = savedState.getLong(RUNTIME_STATE_PENDING_FOLDER_RENAME_ID);
            mFolderInfo = mModel.getFolderById(this, sFolders, id);
            mRestoring = true;
        }
    }

    /**
     * Finds all the views we need and configure them properly.
     */
    private void setupViews() {
        final DragController dragController = mDragController;

        DragLayer dragLayer = (DragLayer) findViewById(R.id.drag_layer);
        dragLayer.setDragController(dragController);

        mAllAppsGrid = (AllAppsView)dragLayer.findViewById(R.id.all_apps_view);
        mAllAppsGrid.setLauncher(this);
        mAllAppsGrid.setDragController(dragController);
        ((View) mAllAppsGrid).setWillNotDraw(false); // We don't want a hole punched in our window.
        // Manage focusability manually since this thing is always visible (in non-xlarge)
        ((View) mAllAppsGrid).setFocusable(false);

        if (LauncherApplication.isScreenXLarge()) {
            // They need to be INVISIBLE initially so that they will be measured in the layout.
            // Otherwise the animations are messed up when we show them for the first time.
            ((View) mAllAppsGrid).setVisibility(View.INVISIBLE);
            mHomeCustomizationDrawer.setVisibility(View.INVISIBLE);
        }

        mWorkspace = (Workspace) dragLayer.findViewById(R.id.workspace);
        final Workspace workspace = mWorkspace;
        workspace.setHapticFeedbackEnabled(false);

        DeleteZone deleteZone = (DeleteZone) dragLayer.findViewById(R.id.delete_zone);
        mDeleteZone = deleteZone;

        View handleView = findViewById(R.id.all_apps_button);
        if (handleView != null && handleView instanceof HandleView) {
            // we don't use handle view in xlarge mode
            mHandleView = (HandleView)handleView;
            mHandleView.setLauncher(this);
            mHandleView.setOnClickListener(this);
            mHandleView.setOnLongClickListener(this);
        }

        if (mCustomizePagedView != null) {
            mCustomizePagedView.setLauncher(this);
            mCustomizePagedView.setDragController(dragController);
            mCustomizePagedView.update();
        } else {
             ImageView hotseatLeft = (ImageView) findViewById(R.id.hotseat_left);
             hotseatLeft.setContentDescription(mHotseatLabels[0]);
             hotseatLeft.setImageDrawable(mHotseatIcons[0]);
             ImageView hotseatRight = (ImageView) findViewById(R.id.hotseat_right);
             hotseatRight.setContentDescription(mHotseatLabels[1]);
             hotseatRight.setImageDrawable(mHotseatIcons[1]);

             mPreviousView = (ImageView) dragLayer.findViewById(R.id.previous_screen);
             mNextView = (ImageView) dragLayer.findViewById(R.id.next_screen);

             Drawable previous = mPreviousView.getDrawable();
             Drawable next = mNextView.getDrawable();
             mWorkspace.setIndicators(previous, next);

             mPreviousView.setHapticFeedbackEnabled(false);
             mPreviousView.setOnLongClickListener(this);
             mNextView.setHapticFeedbackEnabled(false);
             mNextView.setOnLongClickListener(this);
        }

        workspace.setOnLongClickListener(this);
        workspace.setDragController(dragController);
        workspace.setLauncher(this);

        deleteZone.setLauncher(this);
        deleteZone.setDragController(dragController);
        int deleteZoneHandleId;
        if (LauncherApplication.isScreenXLarge()) {
            deleteZoneHandleId = R.id.all_apps_button;
        } else {
            deleteZoneHandleId = R.id.all_apps_button_cluster;
        }
        deleteZone.setHandle(findViewById(deleteZoneHandleId));
        dragController.addDragListener(deleteZone);

        ApplicationInfoDropTarget infoButton = (ApplicationInfoDropTarget)findViewById(R.id.info_button);
        if (infoButton != null) {
            infoButton.setLauncher(this);
            infoButton.setHandle(findViewById(R.id.configure_button));
            infoButton.setDragColor(getResources().getColor(R.color.app_info_filter));
            dragController.addDragListener(infoButton);
        }

        dragController.setDragScoller(workspace);
        dragController.setScrollView(dragLayer);
        dragController.setMoveTarget(workspace);

        // The order here is bottom to top.
        dragController.addDropTarget(workspace);
        dragController.addDropTarget(deleteZone);
        if (infoButton != null) {
            dragController.addDropTarget(infoButton);
        }
    }

    @SuppressWarnings({"UnusedDeclaration"})
    public void previousScreen(View v) {
        if (!isAllAppsVisible()) {
            mWorkspace.scrollLeft();
        }
    }

    @SuppressWarnings({"UnusedDeclaration"})
    public void nextScreen(View v) {
        if (!isAllAppsVisible()) {
            mWorkspace.scrollRight();
        }
    }

    @SuppressWarnings({"UnusedDeclaration"})
    public void launchHotSeat(View v) {
        if (isAllAppsVisible()) return;

        int index = -1;
        if (v.getId() == R.id.hotseat_left) {
            index = 0;
        } else if (v.getId() == R.id.hotseat_right) {
            index = 1;
        }

        // reload these every tap; you never know when they might change
        loadHotseats();
        if (index >= 0 && index < mHotseats.length && mHotseats[index] != null) {
            Intent intent = mHotseats[index];
            startActivitySafely(
                mHotseats[index],
                "hotseat"
            );
        }
    }

    /**
     * Creates a view representing a shortcut.
     *
     * @param info The data structure describing the shortcut.
     *
     * @return A View inflated from R.layout.application.
     */
    View createShortcut(ShortcutInfo info) {
        return createShortcut(R.layout.application,
                (ViewGroup) mWorkspace.getChildAt(mWorkspace.getCurrentPage()), info);
    }

    /**
     * Creates a view representing a shortcut inflated from the specified resource.
     *
     * @param layoutResId The id of the XML layout used to create the shortcut.
     * @param parent The group the shortcut belongs to.
     * @param info The data structure describing the shortcut.
     *
     * @return A View inflated from layoutResId.
     */
    View createShortcut(int layoutResId, ViewGroup parent, ShortcutInfo info) {
        TextView favorite = (TextView) mInflater.inflate(layoutResId, parent, false);

        favorite.setCompoundDrawablesWithIntrinsicBounds(null,
                new FastBitmapDrawable(info.getIcon(mIconCache)),
                null, null);
        favorite.setText(info.title);
        favorite.setTag(info);
        favorite.setOnClickListener(this);

        return favorite;
    }

    /**
     * Add an application shortcut to the workspace.
     *
     * @param data The intent describing the application.
     * @param cellInfo The position on screen where to create the shortcut.
     */
    void completeAddApplication(Context context, Intent data, CellLayout.CellInfo cellInfo) {
        cellInfo.screen = mWorkspace.getCurrentPage();
        if (!findSingleSlot(cellInfo)) return;

        final ShortcutInfo info = mModel.getShortcutInfo(context.getPackageManager(),
                data, context);

        if (info != null) {
            info.setActivity(data.getComponent(), Intent.FLAG_ACTIVITY_NEW_TASK |
                    Intent.FLAG_ACTIVITY_RESET_TASK_IF_NEEDED);
            info.container = ItemInfo.NO_ID;
            mWorkspace.addApplicationShortcut(info, cellInfo, isWorkspaceLocked());
        } else {
            Log.e(TAG, "Couldn't find ActivityInfo for selected application: " + data);
        }
    }

    /**
     * Add a shortcut to the workspace.
     *
     * @param data The intent describing the shortcut.
     * @param cellInfo The position on screen where to create the shortcut.
     */
    private void completeAddShortcut(Intent data, CellLayout.CellInfo cellInfo) {
        cellInfo.screen = mWorkspace.getCurrentPage();
        if (!findSingleSlot(cellInfo)) return;

        final ShortcutInfo info = mModel.addShortcut(this, data, cellInfo, false);

        if (!mRestoring) {
            final View view = createShortcut(info);
            mWorkspace.addInCurrentScreen(view, cellInfo.cellX, cellInfo.cellY, 1, 1,
                    isWorkspaceLocked());
        }
    }


    /**
     * Add a widget to the workspace.
     *
     * @param appWidgetId The app widget id
     * @param cellInfo The position on screen where to create the widget.
     */
    private void completeAddAppWidget(int appWidgetId, CellLayout.CellInfo cellInfo) {
        AppWidgetProviderInfo appWidgetInfo = mAppWidgetManager.getAppWidgetInfo(appWidgetId);

        // Calculate the grid spans needed to fit this widget
        CellLayout layout = (CellLayout) mWorkspace.getChildAt(cellInfo.screen);
        int[] spans = layout.rectToCell(appWidgetInfo.minWidth, appWidgetInfo.minHeight, null);

        // Try finding open space on Launcher screen
        // We have saved the position to which the widget was dragged-- this really only matters
        // if we are placing widgets on a "spring-loaded" screen
        final int[] xy = mCellCoordinates;

        // For now, we don't save the coordinate where we dropped the icon because we're not
        // supporting spring-loaded mini-screens; however, leaving the ability to directly place
        // a widget on the home screen in case we want to add it in the future
        final int[] xyTouch = null;
        //final int[] xyTouch = mAddItemCoordinates;
        boolean findNearestVacantAreaFailed = false;
        if (xyTouch != null) {
            CellLayout screen = (CellLayout) mWorkspace.getChildAt(cellInfo.screen);
            int[] result = screen.findNearestVacantArea(
                    mAddItemCoordinates[0], mAddItemCoordinates[1],
                    spans[0], spans[1], cellInfo, xy);
            findNearestVacantAreaFailed = (result == null);
        }

        if (findNearestVacantAreaFailed ||
                (xyTouch == null && !findSlot(cellInfo, xy, spans[0], spans[1]))) {
            if (appWidgetId != -1) mAppWidgetHost.deleteAppWidgetId(appWidgetId);
            return;
        }

        // Build Launcher-specific widget info and save to database
        LauncherAppWidgetInfo launcherInfo = new LauncherAppWidgetInfo(appWidgetId);
        launcherInfo.spanX = spans[0];
        launcherInfo.spanY = spans[1];

        LauncherModel.addItemToDatabase(this, launcherInfo,
                LauncherSettings.Favorites.CONTAINER_DESKTOP,
                cellInfo.screen, xy[0], xy[1], false);

        if (!mRestoring) {
            mDesktopItems.add(launcherInfo);

            // Perform actual inflation because we're live
            launcherInfo.hostView = mAppWidgetHost.createView(this, appWidgetId, appWidgetInfo);

            launcherInfo.hostView.setAppWidget(appWidgetId, appWidgetInfo);
            launcherInfo.hostView.setTag(launcherInfo);

            mWorkspace.addInScreen(launcherInfo.hostView, cellInfo.screen, xy[0], xy[1],
                    launcherInfo.spanX, launcherInfo.spanY, isWorkspaceLocked());
        }
    }

    public void removeAppWidget(LauncherAppWidgetInfo launcherInfo) {
        mDesktopItems.remove(launcherInfo);
        launcherInfo.hostView = null;
    }

    public LauncherAppWidgetHost getAppWidgetHost() {
        return mAppWidgetHost;
    }

    void closeSystemDialogs() {
        getWindow().closeAllPanels();

        try {
            dismissDialog(DIALOG_CREATE_SHORTCUT);
            // Unlock the workspace if the dialog was showing
        } catch (Exception e) {
            // An exception is thrown if the dialog is not visible, which is fine
        }

        try {
            dismissDialog(DIALOG_RENAME_FOLDER);
            // Unlock the workspace if the dialog was showing
        } catch (Exception e) {
            // An exception is thrown if the dialog is not visible, which is fine
        }

        // Whatever we were doing is hereby canceled.
        mWaitingForResult = false;
    }

    @Override
    protected void onNewIntent(Intent intent) {
        super.onNewIntent(intent);

        // Close the menu
        if (Intent.ACTION_MAIN.equals(intent.getAction())) {
            // also will cancel mWaitingForResult.
            closeSystemDialogs();

            boolean alreadyOnHome = ((intent.getFlags() & Intent.FLAG_ACTIVITY_BROUGHT_TO_FRONT)
                        != Intent.FLAG_ACTIVITY_BROUGHT_TO_FRONT);
            boolean allAppsVisible = isAllAppsVisible();
            boolean customizationDrawerVisible = isCustomizationDrawerVisible();

            // in all these cases, only animate if we're already on home
            if (LauncherApplication.isScreenXLarge()) {
                if (alreadyOnHome && !mWorkspace.isSmall() &&
                        !allAppsVisible && !customizationDrawerVisible) {
                    mWorkspace.shrinkToMiddle();
                } else {
                    mWorkspace.unshrink(alreadyOnHome);
                }
            } else if (!mWorkspace.isDefaultPageShowing()) {
                // on the phone, we don't animate the change to the workspace if all apps is visible
                mWorkspace.moveToDefaultScreen(alreadyOnHome && !allAppsVisible);
            }
            closeAllApps(alreadyOnHome && allAppsVisible);
            hideCustomizationDrawer(alreadyOnHome);

            final View v = getWindow().peekDecorView();
            if (v != null && v.getWindowToken() != null) {
                InputMethodManager imm = (InputMethodManager)getSystemService(
                        INPUT_METHOD_SERVICE);
                imm.hideSoftInputFromWindow(v.getWindowToken(), 0);
            }
        }
    }

    @Override
    protected void onRestoreInstanceState(Bundle savedInstanceState) {
        // Do not call super here
        mSavedInstanceState = savedInstanceState;

        if (mHomeCustomizationDrawer != null) {
            String cur = savedInstanceState.getString("currentTab");
            if (cur != null) {
                mHomeCustomizationDrawer.setCurrentTabByTag(cur);
            }
        }
    }

    @Override
    protected void onSaveInstanceState(Bundle outState) {
        outState.putInt(RUNTIME_STATE_CURRENT_SCREEN, mWorkspace.getCurrentPage());

        final ArrayList<Folder> folders = mWorkspace.getOpenFolders();
        if (folders.size() > 0) {
            final int count = folders.size();
            long[] ids = new long[count];
            for (int i = 0; i < count; i++) {
                final FolderInfo info = folders.get(i).getInfo();
                ids[i] = info.id;
            }
            outState.putLongArray(RUNTIME_STATE_USER_FOLDERS, ids);
        } else {
            super.onSaveInstanceState(outState);
        }

        // TODO should not do this if the drawer is currently closing.
        if (isAllAppsVisible()) {
            outState.putBoolean(RUNTIME_STATE_ALL_APPS_FOLDER, true);
        }

        if (mAddItemCellInfo != null && mAddItemCellInfo.valid && mWaitingForResult) {
            final CellLayout.CellInfo addItemCellInfo = mAddItemCellInfo;
            final CellLayout layout = (CellLayout) mWorkspace.getChildAt(addItemCellInfo.screen);

            outState.putInt(RUNTIME_STATE_PENDING_ADD_SCREEN, addItemCellInfo.screen);
            outState.putInt(RUNTIME_STATE_PENDING_ADD_CELL_X, addItemCellInfo.cellX);
            outState.putInt(RUNTIME_STATE_PENDING_ADD_CELL_Y, addItemCellInfo.cellY);
            outState.putInt(RUNTIME_STATE_PENDING_ADD_SPAN_X, addItemCellInfo.spanX);
            outState.putInt(RUNTIME_STATE_PENDING_ADD_SPAN_Y, addItemCellInfo.spanY);
            outState.putInt(RUNTIME_STATE_PENDING_ADD_COUNT_X, layout.getCountX());
            outState.putInt(RUNTIME_STATE_PENDING_ADD_COUNT_Y, layout.getCountY());
            outState.putBooleanArray(RUNTIME_STATE_PENDING_ADD_OCCUPIED_CELLS,
                   layout.getOccupiedCellsFlattened());
        }

        if (mFolderInfo != null && mWaitingForResult) {
            outState.putBoolean(RUNTIME_STATE_PENDING_FOLDER_RENAME, true);
            outState.putLong(RUNTIME_STATE_PENDING_FOLDER_RENAME_ID, mFolderInfo.id);
        }

        if (mHomeCustomizationDrawer != null) {
            String currentTabTag = mHomeCustomizationDrawer.getCurrentTabTag();
            if (currentTabTag != null) {
                outState.putString("currentTab", currentTabTag);
            }
        }
    }

    @Override
    public void onDestroy() {
        super.onDestroy();

        try {
            mAppWidgetHost.stopListening();
        } catch (NullPointerException ex) {
            Log.w(TAG, "problem while stopping AppWidgetHost during Launcher destruction", ex);
        }

        TextKeyListener.getInstance().release();

        mModel.stopLoader();

        unbindDesktopItems();

        getContentResolver().unregisterContentObserver(mWidgetObserver);

        // Some launcher layouts don't have a previous and next view
        if (mPreviousView != null) {
            dismissPreview(mPreviousView);
        }
        if (mNextView != null) {
            dismissPreview(mNextView);
        }

        unregisterReceiver(mCloseSystemDialogsReceiver);
    }

    @Override
    public void startActivityForResult(Intent intent, int requestCode) {
        if (requestCode >= 0) mWaitingForResult = true;
        super.startActivityForResult(intent, requestCode);
    }

    @Override
    public void startSearch(String initialQuery, boolean selectInitialQuery,
            Bundle appSearchData, boolean globalSearch) {

        closeAllApps(true);

        if (initialQuery == null) {
            // Use any text typed in the launcher as the initial query
            initialQuery = getTypedText();
            clearTypedText();
        }
        if (appSearchData == null) {
            appSearchData = new Bundle();
            appSearchData.putString(Search.SOURCE, "launcher-search");
        }

        final SearchManager searchManager =
                (SearchManager) getSystemService(Context.SEARCH_SERVICE);
        searchManager.startSearch(initialQuery, selectInitialQuery, getComponentName(),
            appSearchData, globalSearch);
    }

    @Override
    public boolean onCreateOptionsMenu(Menu menu) {
        if (isWorkspaceLocked()) {
            return false;
        }

        super.onCreateOptionsMenu(menu);

        menu.add(MENU_GROUP_ADD, MENU_ADD, 0, R.string.menu_add)
                .setIcon(android.R.drawable.ic_menu_add)
                .setAlphabeticShortcut('A');
        menu.add(MENU_GROUP_WALLPAPER, MENU_WALLPAPER_SETTINGS, 0, R.string.menu_wallpaper)
                 .setIcon(android.R.drawable.ic_menu_gallery)
                 .setAlphabeticShortcut('W');
        menu.add(0, MENU_SEARCH, 0, R.string.menu_search)
                .setIcon(android.R.drawable.ic_search_category_default)
                .setAlphabeticShortcut(SearchManager.MENU_KEY);
        menu.add(0, MENU_NOTIFICATIONS, 0, R.string.menu_notifications)
                .setIcon(com.android.internal.R.drawable.ic_menu_notifications)
                .setAlphabeticShortcut('N');

        final Intent settings = new Intent(android.provider.Settings.ACTION_SETTINGS);
        settings.setFlags(Intent.FLAG_ACTIVITY_NEW_TASK |
                Intent.FLAG_ACTIVITY_RESET_TASK_IF_NEEDED);

        menu.add(0, MENU_SETTINGS, 0, R.string.menu_settings)
                .setIcon(android.R.drawable.ic_menu_preferences).setAlphabeticShortcut('P')
                .setIntent(settings);

        return true;
    }

    @Override
    public boolean onPrepareOptionsMenu(Menu menu) {
        super.onPrepareOptionsMenu(menu);

        // If all apps is animating, don't show the menu, because we don't know
        // which one to show.
        if (mAllAppsGrid.isAnimating()) {
            return false;
        }

        // Only show the add and wallpaper options when we're not in all apps.
        boolean visible = !mAllAppsGrid.isVisible();
        menu.setGroupVisible(MENU_GROUP_ADD, visible);
        menu.setGroupVisible(MENU_GROUP_WALLPAPER, visible);

        // Disable add if the workspace is full.
        if (visible) {
            mMenuAddInfo = mWorkspace.updateOccupiedCellsForCurrentScreen(null);
            menu.setGroupEnabled(MENU_GROUP_ADD, mMenuAddInfo != null && mMenuAddInfo.valid);
        }

        return true;
    }

    // we need to initialize mAddItemCellInfo before adding something to the homescreen -- when
    // using the settings menu to add an item, something similar happens in showAddDialog
    public void prepareAddItemFromHomeCustomizationDrawer() {
        mMenuAddInfo = mWorkspace.updateOccupiedCellsForCurrentScreen(null);
        mAddItemCellInfo = mMenuAddInfo;
    }

    @Override
    public boolean onOptionsItemSelected(MenuItem item) {
        switch (item.getItemId()) {
            case MENU_ADD:
                addItems();
                return true;
            case MENU_WALLPAPER_SETTINGS:
                startWallpaper();
                return true;
            case MENU_SEARCH:
                onSearchRequested();
                return true;
            case MENU_NOTIFICATIONS:
                showNotifications();
                return true;
        }

        return super.onOptionsItemSelected(item);
    }

    /**
     * Indicates that we want global search for this activity by setting the globalSearch
     * argument for {@link #startSearch} to true.
     */

    @Override
    public boolean onSearchRequested() {
        startSearch(null, false, null, true);
        return true;
    }

    public boolean isWorkspaceLocked() {
        return mWorkspaceLoading || mWaitingForResult;
    }

    private void addItems() {
        if (LauncherApplication.isScreenXLarge()) {
            // Animate the widget chooser up from the bottom of the screen
            if (!isCustomizationDrawerVisible()) {
                showCustomizationDrawer(true);
            }
        } else {
            closeAllApps(true);
            showAddDialog(mMenuAddInfo);
        }
    }

    void addAppWidgetFromDrop(ComponentName appWidgetProvider, CellLayout.CellInfo cellInfo,
            int[] position) {
        mAddItemCellInfo = cellInfo;

        // only set mAddItemCoordinates if we dropped on home screen in "spring-loaded" manner
        mAddItemCoordinates = position;
        int appWidgetId = getAppWidgetHost().allocateAppWidgetId();
        AppWidgetManager.getInstance(this).bindAppWidgetId(appWidgetId, appWidgetProvider);
        addAppWidgetImpl(appWidgetId);
    }

    void addAppWidgetFromPick(Intent data) {
        // TODO: catch bad widget exception when sent
        int appWidgetId = data.getIntExtra(AppWidgetManager.EXTRA_APPWIDGET_ID, -1);
        // TODO: Is this log message meaningful?
        if (LOGD) Log.d(TAG, "dumping extras content=" + data.getExtras());
        addAppWidgetImpl(appWidgetId);
    }

    void addAppWidgetImpl(int appWidgetId) {
        AppWidgetProviderInfo appWidget = mAppWidgetManager.getAppWidgetInfo(appWidgetId);

        if (appWidget.configure != null) {
            // Launch over to configure widget, if needed
            Intent intent = new Intent(AppWidgetManager.ACTION_APPWIDGET_CONFIGURE);
            intent.setComponent(appWidget.configure);
            intent.putExtra(AppWidgetManager.EXTRA_APPWIDGET_ID, appWidgetId);

            startActivityForResultSafely(intent, REQUEST_CREATE_APPWIDGET);
        } else {
            // Otherwise just add it
            completeAddAppWidget(appWidgetId, mAddItemCellInfo);
        }
    }

    void processShortcut(Intent intent) {
        // Handle case where user selected "Applications"
        String applicationName = getResources().getString(R.string.group_applications);
        String shortcutName = intent.getStringExtra(Intent.EXTRA_SHORTCUT_NAME);

        if (applicationName != null && applicationName.equals(shortcutName)) {
            Intent mainIntent = new Intent(Intent.ACTION_MAIN, null);
            mainIntent.addCategory(Intent.CATEGORY_LAUNCHER);

            Intent pickIntent = new Intent(Intent.ACTION_PICK_ACTIVITY);
            pickIntent.putExtra(Intent.EXTRA_INTENT, mainIntent);
            startActivityForResult(pickIntent, REQUEST_PICK_APPLICATION);
        } else {
            startActivityForResult(intent, REQUEST_CREATE_SHORTCUT);
        }
    }

    void addLiveFolder(Intent intent) {
        // Handle case where user selected "Folder"
        String folderName = getResources().getString(R.string.group_folder);
        String shortcutName = intent.getStringExtra(Intent.EXTRA_SHORTCUT_NAME);

        if (folderName != null && folderName.equals(shortcutName)) {
            addFolder();
        } else {
            startActivityForResult(intent, REQUEST_CREATE_LIVE_FOLDER);
        }
    }

    void addFolder() {
        UserFolderInfo folderInfo = new UserFolderInfo();
        folderInfo.title = getText(R.string.folder_name);

        CellLayout.CellInfo cellInfo = mAddItemCellInfo;
        cellInfo.screen = mWorkspace.getCurrentPage();
        if (!findSingleSlot(cellInfo)) return;

        // Update the model
        LauncherModel.addItemToDatabase(this, folderInfo,
                LauncherSettings.Favorites.CONTAINER_DESKTOP,
<<<<<<< HEAD
                mWorkspace.getCurrentPage(), cellInfo.cellX, cellInfo.cellY, false);
        mFolders.put(folderInfo.id, folderInfo);
=======
                mWorkspace.getCurrentScreen(), cellInfo.cellX, cellInfo.cellY, false);
        sFolders.put(folderInfo.id, folderInfo);
>>>>>>> 319226a8

        // Create the view
        FolderIcon newFolder = FolderIcon.fromXml(R.layout.folder_icon, this,
                (ViewGroup) mWorkspace.getChildAt(mWorkspace.getCurrentPage()), folderInfo);
        mWorkspace.addInCurrentScreen(newFolder,
                cellInfo.cellX, cellInfo.cellY, 1, 1, isWorkspaceLocked());
    }

    void removeFolder(FolderInfo folder) {
        sFolders.remove(folder.id);
    }

    private void completeAddLiveFolder(Intent data, CellLayout.CellInfo cellInfo) {
        cellInfo.screen = mWorkspace.getCurrentPage();
        if (!findSingleSlot(cellInfo)) return;

        final LiveFolderInfo info = addLiveFolder(this, data, cellInfo, false);

        if (!mRestoring) {
            final View view = LiveFolderIcon.fromXml(R.layout.live_folder_icon, this,
                (ViewGroup) mWorkspace.getChildAt(mWorkspace.getCurrentPage()), info);
            mWorkspace.addInCurrentScreen(view, cellInfo.cellX, cellInfo.cellY, 1, 1,
                    isWorkspaceLocked());
        }
    }

    static LiveFolderInfo addLiveFolder(Context context, Intent data,
            CellLayout.CellInfo cellInfo, boolean notify) {

        Intent baseIntent = data.getParcelableExtra(LiveFolders.EXTRA_LIVE_FOLDER_BASE_INTENT);
        String name = data.getStringExtra(LiveFolders.EXTRA_LIVE_FOLDER_NAME);

        Drawable icon = null;
        Intent.ShortcutIconResource iconResource = null;

        Parcelable extra = data.getParcelableExtra(LiveFolders.EXTRA_LIVE_FOLDER_ICON);
        if (extra != null && extra instanceof Intent.ShortcutIconResource) {
            try {
                iconResource = (Intent.ShortcutIconResource) extra;
                final PackageManager packageManager = context.getPackageManager();
                Resources resources = packageManager.getResourcesForApplication(
                        iconResource.packageName);
                final int id = resources.getIdentifier(iconResource.resourceName, null, null);
                icon = resources.getDrawable(id);
            } catch (Exception e) {
                Log.w(TAG, "Could not load live folder icon: " + extra);
            }
        }

        if (icon == null) {
            icon = context.getResources().getDrawable(R.drawable.ic_launcher_folder);
        }

        final LiveFolderInfo info = new LiveFolderInfo();
        info.icon = Utilities.createIconBitmap(icon, context);
        info.title = name;
        info.iconResource = iconResource;
        info.uri = data.getData();
        info.baseIntent = baseIntent;
        info.displayMode = data.getIntExtra(LiveFolders.EXTRA_LIVE_FOLDER_DISPLAY_MODE,
                LiveFolders.DISPLAY_MODE_GRID);

        LauncherModel.addItemToDatabase(context, info, LauncherSettings.Favorites.CONTAINER_DESKTOP,
                cellInfo.screen, cellInfo.cellX, cellInfo.cellY, notify);
        sFolders.put(info.id, info);

        return info;
    }

    private boolean findSingleSlot(CellLayout.CellInfo cellInfo) {
        final int[] xy = new int[2];
        if (findSlot(cellInfo, xy, 1, 1)) {
            cellInfo.cellX = xy[0];
            cellInfo.cellY = xy[1];
            return true;
        }
        return false;
    }

    private boolean findSlot(CellLayout.CellInfo cellInfo, int[] xy, int spanX, int spanY) {
        if (!cellInfo.findCellForSpan(xy, spanX, spanY)) {
            CellLayout targetLayout = (CellLayout) mWorkspace.getChildAt(cellInfo.screen);
            cellInfo = targetLayout.updateOccupiedCells(null, null);
            if (!cellInfo.findCellForSpan(xy, spanX, spanY)) {
                Toast.makeText(this, getString(R.string.out_of_space), Toast.LENGTH_SHORT).show();
                return false;
            }
        }
        return true;
    }

    private void showNotifications() {
        final StatusBarManager statusBar = (StatusBarManager) getSystemService(STATUS_BAR_SERVICE);
        if (statusBar != null) {
            statusBar.expand();
        }
    }

    private void startWallpaper() {
        closeAllApps(true);
        final Intent pickWallpaper = new Intent(Intent.ACTION_SET_WALLPAPER);
        Intent chooser = Intent.createChooser(pickWallpaper,
                getText(R.string.chooser_wallpaper));
        // NOTE: Adds a configure option to the chooser if the wallpaper supports it
        //       Removed in Eclair MR1
//        WallpaperManager wm = (WallpaperManager)
//                getSystemService(Context.WALLPAPER_SERVICE);
//        WallpaperInfo wi = wm.getWallpaperInfo();
//        if (wi != null && wi.getSettingsActivity() != null) {
//            LabeledIntent li = new LabeledIntent(getPackageName(),
//                    R.string.configure_wallpaper, 0);
//            li.setClassName(wi.getPackageName(), wi.getSettingsActivity());
//            chooser.putExtra(Intent.EXTRA_INITIAL_INTENTS, new Intent[] { li });
//        }
        startActivityForResult(chooser, REQUEST_PICK_WALLPAPER);
    }

    /**
     * Registers various content observers. The current implementation registers
     * only a favorites observer to keep track of the favorites applications.
     */
    private void registerContentObservers() {
        ContentResolver resolver = getContentResolver();
        resolver.registerContentObserver(LauncherProvider.CONTENT_APPWIDGET_RESET_URI,
                true, mWidgetObserver);
    }

    @Override
    public boolean dispatchKeyEvent(KeyEvent event) {
        if (event.getAction() == KeyEvent.ACTION_DOWN) {
            switch (event.getKeyCode()) {
                case KeyEvent.KEYCODE_HOME:
                    return true;
                case KeyEvent.KEYCODE_VOLUME_DOWN:
                    if (SystemProperties.getInt("debug.launcher2.dumpstate", 0) != 0) {
                        dumpState();
                        return true;
                    }
                    break;
            }
        } else if (event.getAction() == KeyEvent.ACTION_UP) {
            switch (event.getKeyCode()) {
                case KeyEvent.KEYCODE_HOME:
                    return true;
            }
        }

        return super.dispatchKeyEvent(event);
    }

    @Override
    public void onBackPressed() {
        if (isAllAppsVisible()) {
            closeAllApps(true);
        } else if (isCustomizationDrawerVisible()) {
            hideCustomizationDrawer(true);
        } else {
            closeFolder();
        }
        // Some launcher layouts don't have a previous and next view
        if (mPreviousView != null) {
            dismissPreview(mPreviousView);
            dismissPreview(mNextView);
        }
    }

    private void closeFolder() {
        Folder folder = mWorkspace.getOpenFolder();
        if (folder != null) {
            closeFolder(folder);
        }
    }

    void closeFolder(Folder folder) {
        folder.getInfo().opened = false;
        ViewGroup parent = (ViewGroup) folder.getParent();
        if (parent != null) {
            parent.removeView(folder);
            if (folder instanceof DropTarget) {
                // Live folders aren't DropTargets.
                mDragController.removeDropTarget((DropTarget)folder);
            }
        }
        folder.onClose();
    }

    /**
     * Re-listen when widgets are reset.
     */
    private void onAppWidgetReset() {
        mAppWidgetHost.startListening();
    }

    /**
     * Go through the and disconnect any of the callbacks in the drawables and the views or we
     * leak the previous Home screen on orientation change.
     */
    private void unbindDesktopItems() {
        for (ItemInfo item: mDesktopItems) {
            item.unbind();
        }
    }

    /**
     * Launches the intent referred by the clicked shortcut.
     *
     * @param v The view representing the clicked shortcut.
     */
    public void onClick(View v) {
        Object tag = v.getTag();
        if (tag instanceof ShortcutInfo) {
            // Open shortcut
            final Intent intent = ((ShortcutInfo) tag).intent;
            int[] pos = new int[2];
            v.getLocationOnScreen(pos);
            intent.setSourceBounds(new Rect(pos[0], pos[1],
                    pos[0] + v.getWidth(), pos[1] + v.getHeight()));
            startActivitySafely(intent, tag);
        } else if (tag instanceof FolderInfo) {
            handleFolderClick((FolderInfo) tag);
        } else if (v == mHandleView) {
            if (isAllAppsVisible()) {
                closeAllApps(true);
            } else {
                showAllApps(true);
            }
        }
    }

    public boolean onTouch(View v, MotionEvent event) {
        // this is an intercepted event being forwarded from mWorkspace;
        // clicking anywhere on the workspace causes the drawer to slide down
        hideCustomizationDrawer(true);
        return false;
    }

    /**
     * Event handler for the search button
     *
     * @param v The view that was clicked.
     */
    public void onClickSearchButton(View v) {
        Intent i = new Intent(SearchManager.INTENT_ACTION_GLOBAL_SEARCH);
        View button = findViewById(R.id.search_button);
        i.setSourceBounds(
                new Rect(button.getLeft(), button.getTop(), button.getRight(), button.getBottom()));
        startActivity(i);
    }

    /**
     * Event handler for the "gear" button that appears on the home screen, which
     * enters home screen customization mode.
     *
     * @param v The view that was clicked.
     */
    public void onClickConfigureButton(View v) {
        addItems();
    }

    /**
     * Event handler for the "grid" button that appears on the home screen, which
     * enters all apps mode.
     *
     * @param v The view that was clicked.
     */
    public void onClickAllAppsButton(View v) {
        showAllApps(true);
    }

    public void onClickAppMarketButton(View v) {
        if (mAppMarketIntent != null) {
            startActivitySafely(mAppMarketIntent, "app market");
        }
    }

    void startApplicationDetailsActivity(String packageName) {
        Intent intent = new Intent(Settings.ACTION_APPLICATION_DETAILS_SETTINGS,
                Uri.fromParts("package", packageName, null));
        startActivity(intent);
    }

    void startActivitySafely(Intent intent, Object tag) {
        intent.addFlags(Intent.FLAG_ACTIVITY_NEW_TASK);
        try {
            startActivity(intent);
        } catch (ActivityNotFoundException e) {
            Toast.makeText(this, R.string.activity_not_found, Toast.LENGTH_SHORT).show();
            Log.e(TAG, "Unable to launch. tag=" + tag + " intent=" + intent, e);
        } catch (SecurityException e) {
            Toast.makeText(this, R.string.activity_not_found, Toast.LENGTH_SHORT).show();
            Log.e(TAG, "Launcher does not have the permission to launch " + intent +
                    ". Make sure to create a MAIN intent-filter for the corresponding activity " +
                    "or use the exported attribute for this activity. "
                    + "tag="+ tag + " intent=" + intent, e);
        }
    }

    void startActivityForResultSafely(Intent intent, int requestCode) {
        try {
            startActivityForResult(intent, requestCode);
        } catch (ActivityNotFoundException e) {
            Toast.makeText(this, R.string.activity_not_found, Toast.LENGTH_SHORT).show();
        } catch (SecurityException e) {
            Toast.makeText(this, R.string.activity_not_found, Toast.LENGTH_SHORT).show();
            Log.e(TAG, "Launcher does not have the permission to launch " + intent +
                    ". Make sure to create a MAIN intent-filter for the corresponding activity " +
                    "or use the exported attribute for this activity.", e);
        }
    }

    private void handleFolderClick(FolderInfo folderInfo) {
        if (!folderInfo.opened) {
            // Close any open folder
            closeFolder();
            // Open the requested folder
            openFolder(folderInfo);
        } else {
            // Find the open folder...
            Folder openFolder = mWorkspace.getFolderForTag(folderInfo);
            int folderScreen;
            if (openFolder != null) {
                folderScreen = mWorkspace.getPageForView(openFolder);
                // .. and close it
                closeFolder(openFolder);
                if (folderScreen != mWorkspace.getCurrentPage()) {
                    // Close any folder open on the current screen
                    closeFolder();
                    // Pull the folder onto this screen
                    openFolder(folderInfo);
                }
            }
        }
    }

    /**
     * Opens the user fodler described by the specified tag. The opening of the folder
     * is animated relative to the specified View. If the View is null, no animation
     * is played.
     *
     * @param folderInfo The FolderInfo describing the folder to open.
     */
    public void openFolder(FolderInfo folderInfo) {
        Folder openFolder;

        if (folderInfo instanceof UserFolderInfo) {
            openFolder = UserFolder.fromXml(this);
        } else if (folderInfo instanceof LiveFolderInfo) {
            openFolder = com.android.launcher2.LiveFolder.fromXml(this, folderInfo);
        } else {
            return;
        }

        openFolder.setDragController(mDragController);
        openFolder.setLauncher(this);

        openFolder.bind(folderInfo);
        folderInfo.opened = true;

        mWorkspace.addInFullScreen(openFolder, folderInfo.screen);

        openFolder.onOpen();
    }

    public boolean onLongClick(View v) {
        switch (v.getId()) {
            case R.id.previous_screen:
                if (!isAllAppsVisible()) {
                    mWorkspace.performHapticFeedback(HapticFeedbackConstants.LONG_PRESS,
                            HapticFeedbackConstants.FLAG_IGNORE_VIEW_SETTING);
                    showPreviews(v);
                }
                return true;
            case R.id.next_screen:
                if (!isAllAppsVisible()) {
                    mWorkspace.performHapticFeedback(HapticFeedbackConstants.LONG_PRESS,
                            HapticFeedbackConstants.FLAG_IGNORE_VIEW_SETTING);
                    showPreviews(v);
                }
                return true;
            case R.id.all_apps_button:
                if (!isAllAppsVisible()) {
                    mWorkspace.performHapticFeedback(HapticFeedbackConstants.LONG_PRESS,
                            HapticFeedbackConstants.FLAG_IGNORE_VIEW_SETTING);
                    showPreviews(v);
                }
                return true;
        }

        if (isWorkspaceLocked()) {
            return false;
        }

        if (!(v instanceof CellLayout)) {
            v = (View) v.getParent();
        }

        CellLayout.CellInfo cellInfo = (CellLayout.CellInfo) v.getTag();

        // This happens when long clicking an item with the dpad/trackball
        if (cellInfo == null) {
            return true;
        }

        if (mWorkspace.allowLongPress()) {
            if (cellInfo.cell == null) {
                if (cellInfo.valid) {
                    // User long pressed on empty space
                    mWorkspace.setAllowLongPress(false);
                    mWorkspace.performHapticFeedback(HapticFeedbackConstants.LONG_PRESS,
                            HapticFeedbackConstants.FLAG_IGNORE_VIEW_SETTING);
                    showAddDialog(cellInfo);
                }
            } else {
                if (!(cellInfo.cell instanceof Folder)) {
                    // User long pressed on an item
                    mWorkspace.performHapticFeedback(HapticFeedbackConstants.LONG_PRESS,
                            HapticFeedbackConstants.FLAG_IGNORE_VIEW_SETTING);
                    mWorkspace.startDrag(cellInfo);
                }
            }
        }
        return true;
    }

    @SuppressWarnings({"unchecked"})
    private void dismissPreview(final View v) {
        final PopupWindow window = (PopupWindow) v.getTag();
        if (window != null) {
            window.setOnDismissListener(new PopupWindow.OnDismissListener() {
                public void onDismiss() {
                    ViewGroup group = (ViewGroup) v.getTag(R.id.workspace);
                    int count = group.getChildCount();
                    for (int i = 0; i < count; i++) {
                        ((ImageView) group.getChildAt(i)).setImageDrawable(null);
                    }
                    ArrayList<Bitmap> bitmaps = (ArrayList<Bitmap>) v.getTag(R.id.icon);
                    for (Bitmap bitmap : bitmaps) bitmap.recycle();

                    v.setTag(R.id.workspace, null);
                    v.setTag(R.id.icon, null);
                    window.setOnDismissListener(null);
                }
            });
            window.dismiss();
        }
        v.setTag(null);
    }

    private void showPreviews(View anchor) {
        showPreviews(anchor, 0, mWorkspace.getChildCount());
    }

    private void showPreviews(final View anchor, int start, int end) {
        final Resources resources = getResources();
        final Workspace workspace = mWorkspace;

        CellLayout cell = ((CellLayout) workspace.getChildAt(start));

        float max = workspace.getChildCount();

        final Rect r = new Rect();
        resources.getDrawable(R.drawable.preview_background).getPadding(r);
        int extraW = (int) ((r.left + r.right) * max);
        int extraH = r.top + r.bottom;

        int aW = cell.getWidth() - extraW;
        float w = aW / max;

        int width = cell.getWidth();
        int height = cell.getHeight();
        int x = cell.getLeftPadding();
        int y = cell.getTopPadding();
        width -= (x + cell.getRightPadding());
        height -= (y + cell.getBottomPadding());

        float scale = w / width;

        int count = end - start;

        final float sWidth = width * scale;
        float sHeight = height * scale;

        LinearLayout preview = new LinearLayout(this);

        PreviewTouchHandler handler = new PreviewTouchHandler(anchor);
        ArrayList<Bitmap> bitmaps = new ArrayList<Bitmap>(count);

        for (int i = start; i < end; i++) {
            ImageView image = new ImageView(this);
            cell = (CellLayout) workspace.getChildAt(i);

            final Bitmap bitmap = Bitmap.createBitmap((int) sWidth, (int) sHeight,
                    Bitmap.Config.ARGB_8888);

            final Canvas c = new Canvas(bitmap);
            c.scale(scale, scale);
            c.translate(-cell.getLeftPadding(), -cell.getTopPadding());
            cell.dispatchDraw(c);

            image.setBackgroundDrawable(resources.getDrawable(R.drawable.preview_background));
            image.setImageBitmap(bitmap);
            image.setTag(i);
            image.setOnClickListener(handler);
            image.setOnFocusChangeListener(handler);
            image.setFocusable(true);
            if (i == mWorkspace.getCurrentPage()) image.requestFocus();

            preview.addView(image,
                    LinearLayout.LayoutParams.WRAP_CONTENT, LinearLayout.LayoutParams.WRAP_CONTENT);

            bitmaps.add(bitmap);
        }

        final PopupWindow p = new PopupWindow(this);
        p.setContentView(preview);
        p.setWidth((int) (sWidth * count + extraW));
        p.setHeight((int) (sHeight + extraH));
        p.setAnimationStyle(R.style.AnimationPreview);
        p.setOutsideTouchable(true);
        p.setFocusable(true);
        p.setBackgroundDrawable(new ColorDrawable(0));
        p.showAsDropDown(anchor, 0, 0);

        p.setOnDismissListener(new PopupWindow.OnDismissListener() {
            public void onDismiss() {
                dismissPreview(anchor);
            }
        });

        anchor.setTag(p);
        anchor.setTag(R.id.workspace, preview);
        anchor.setTag(R.id.icon, bitmaps);
    }

    class PreviewTouchHandler implements View.OnClickListener, Runnable, View.OnFocusChangeListener {
        private final View mAnchor;

        public PreviewTouchHandler(View anchor) {
            mAnchor = anchor;
        }

        public void onClick(View v) {
            mWorkspace.snapToPage((Integer) v.getTag());
            v.post(this);
        }

        public void run() {
            dismissPreview(mAnchor);
        }

        public void onFocusChange(View v, boolean hasFocus) {
            if (hasFocus) {
                mWorkspace.snapToPage((Integer) v.getTag());
            }
        }
    }

    Workspace getWorkspace() {
        return mWorkspace;
    }

    @Override
    protected Dialog onCreateDialog(int id) {
        switch (id) {
            case DIALOG_CREATE_SHORTCUT:
                return new CreateShortcut().createDialog();
            case DIALOG_RENAME_FOLDER:
                return new RenameFolder().createDialog();
        }

        return super.onCreateDialog(id);
    }

    @Override
    protected void onPrepareDialog(int id, Dialog dialog) {
        switch (id) {
            case DIALOG_CREATE_SHORTCUT:
                break;
            case DIALOG_RENAME_FOLDER:
                if (mFolderInfo != null) {
                    EditText input = (EditText) dialog.findViewById(R.id.folder_name);
                    final CharSequence text = mFolderInfo.title;
                    input.setText(text);
                    input.setSelection(0, text.length());
                }
                break;
        }
    }

    void showRenameDialog(FolderInfo info) {
        mFolderInfo = info;
        mWaitingForResult = true;
        showDialog(DIALOG_RENAME_FOLDER);
    }

    private void showAddDialog(CellLayout.CellInfo cellInfo) {
        mAddItemCellInfo = cellInfo;
        mAddItemCoordinates = null;
        mWaitingForResult = true;
        showDialog(DIALOG_CREATE_SHORTCUT);
    }

    private void pickShortcut() {
        // Insert extra item to handle picking application
        Bundle bundle = new Bundle();

        ArrayList<String> shortcutNames = new ArrayList<String>();
        shortcutNames.add(getString(R.string.group_applications));
        bundle.putStringArrayList(Intent.EXTRA_SHORTCUT_NAME, shortcutNames);

        ArrayList<ShortcutIconResource> shortcutIcons = new ArrayList<ShortcutIconResource>();
        shortcutIcons.add(ShortcutIconResource.fromContext(Launcher.this,
                        R.drawable.ic_launcher_application));
        bundle.putParcelableArrayList(Intent.EXTRA_SHORTCUT_ICON_RESOURCE, shortcutIcons);

        Intent pickIntent = new Intent(Intent.ACTION_PICK_ACTIVITY);
        pickIntent.putExtra(Intent.EXTRA_INTENT, new Intent(Intent.ACTION_CREATE_SHORTCUT));
        pickIntent.putExtra(Intent.EXTRA_TITLE, getText(R.string.title_select_shortcut));
        pickIntent.putExtras(bundle);

        startActivityForResult(pickIntent, REQUEST_PICK_SHORTCUT);
    }

    private class RenameFolder {
        private EditText mInput;

        Dialog createDialog() {
            final View layout = View.inflate(Launcher.this, R.layout.rename_folder, null);
            mInput = (EditText) layout.findViewById(R.id.folder_name);

            AlertDialog.Builder builder = new AlertDialog.Builder(Launcher.this);
            builder.setIcon(0);
            builder.setTitle(getString(R.string.rename_folder_title));
            builder.setCancelable(true);
            builder.setOnCancelListener(new Dialog.OnCancelListener() {
                public void onCancel(DialogInterface dialog) {
                    cleanup();
                }
            });
            builder.setNegativeButton(getString(R.string.cancel_action),
                new Dialog.OnClickListener() {
                    public void onClick(DialogInterface dialog, int which) {
                        cleanup();
                    }
                }
            );
            builder.setPositiveButton(getString(R.string.rename_action),
                new Dialog.OnClickListener() {
                    public void onClick(DialogInterface dialog, int which) {
                        changeFolderName();
                    }
                }
            );
            builder.setView(layout);

            final AlertDialog dialog = builder.create();
            dialog.setOnShowListener(new DialogInterface.OnShowListener() {
                public void onShow(DialogInterface dialog) {
                    mWaitingForResult = true;
                    mInput.requestFocus();
                    InputMethodManager inputManager = (InputMethodManager)
                            getSystemService(Context.INPUT_METHOD_SERVICE);
                    inputManager.showSoftInput(mInput, 0);
                }
            });

            return dialog;
        }

        private void changeFolderName() {
            final String name = mInput.getText().toString();
            if (!TextUtils.isEmpty(name)) {
                // Make sure we have the right folder info
                mFolderInfo = sFolders.get(mFolderInfo.id);
                mFolderInfo.title = name;
                LauncherModel.updateItemInDatabase(Launcher.this, mFolderInfo);

                if (mWorkspaceLoading) {
                    lockAllApps();
                    mModel.startLoader(Launcher.this, false);
                } else {
                    final FolderIcon folderIcon = (FolderIcon)
                            mWorkspace.getViewForTag(mFolderInfo);
                    if (folderIcon != null) {
                        folderIcon.setText(name);
                        getWorkspace().requestLayout();
                    } else {
                        lockAllApps();
                        mWorkspaceLoading = true;
                        mModel.startLoader(Launcher.this, false);
                    }
                }
            }
            cleanup();
        }

        private void cleanup() {
            dismissDialog(DIALOG_RENAME_FOLDER);
            mWaitingForResult = false;
            mFolderInfo = null;
        }
    }

    // Now a part of LauncherModel.Callbacks. Used to reorder loading steps.
    public boolean isAllAppsVisible() {
        return mAllAppsGrid != null && mAllAppsGrid.isVisible();
    }

    // AllAppsView.Watcher
    public void zoomed(float zoom) {
        // In XLarge view, we zoom down the workspace below all apps so it's still visible
        if (zoom == 1.0f && !LauncherApplication.isScreenXLarge()) {
            mWorkspace.setVisibility(View.GONE);
        }
    }
    
    private void showToolbarButton(View button) {
        button.setAlpha(1.0f);
        button.setVisibility(View.VISIBLE);
        button.setFocusable(true);
        button.setClickable(true);
    }

    private void hideToolbarButton(View button) {
        button.setAlpha(0.0f);
        // We can't set it to GONE, otherwise the RelativeLayout gets screwed up
        button.setVisibility(View.INVISIBLE);
        button.setFocusable(false);
        button.setClickable(false);
    }

    /**
     * Helper function for showing or hiding a toolbar button, possibly animated.
     *
     * @param show If true, create an animation to the show the item. Otherwise, hide it.
     * @param view The toolbar button to be animated
     * @param seq A Sequencer that will be used to animate the transition. If null, the
     * transition will not be animated.
     */
    private void hideOrShowToolbarButton(boolean show, final View view, Sequencer seq) {
        final boolean showing = show;
        final boolean hiding = !show;

        final int duration = show ?
                getResources().getInteger(R.integer.config_toolbarButtonFadeInTime) :
                getResources().getInteger(R.integer.config_toolbarButtonFadeOutTime);

        if (seq != null) {
            Animatable anim = new PropertyAnimator<Float>(duration, view, "alpha", show ? 1.0f : 0.0f);
            anim.addListener(new AnimatableListenerAdapter() {
                public void onAnimationStart(Animatable animation) {
                    if (showing) showToolbarButton(view);
                }
                public void onAnimationEnd(Animatable animation) {
                    if (hiding) hideToolbarButton(view);
                }
            });
            seq.play(anim);
        } else {
            if (showing) {
                showToolbarButton(view);
            } else {
                hideToolbarButton(view);
            }
        }
    }

    /**
     * Show/hide the appropriate toolbar buttons for newState.
     * If showSeq or hideSeq is null, the transition will be done immediately (not animated).
     *
     * @param newState The state that is being switched to
     * @param showSeq Sequencer in which to put "show" animations, or null.
     * @param hideSeq Sequencer in which to put "hide" animations, or null.
     */
    private void hideAndShowToolbarButtons(State newState, Sequencer showSeq, Sequencer hideSeq) {
        final View searchButton = findViewById(R.id.search_button);
        final View allAppsButton = findViewById(R.id.all_apps_button);
        final View marketButton = findViewById(R.id.market_button);
        final View configureButton = findViewById(R.id.configure_button);

        switch (newState) {
        case WORKSPACE:
            hideOrShowToolbarButton(true, searchButton, showSeq);
            hideOrShowToolbarButton(true, allAppsButton, showSeq);
            hideOrShowToolbarButton(true, configureButton, showSeq);
            hideOrShowToolbarButton(false, marketButton, hideSeq);
            break;
        case ALL_APPS:
            hideOrShowToolbarButton(true, configureButton, showSeq);
            hideOrShowToolbarButton(true, marketButton, showSeq);
            hideOrShowToolbarButton(false, searchButton, hideSeq);
            hideOrShowToolbarButton(false, allAppsButton, hideSeq);
            break;
        case CUSTOMIZE:
            hideOrShowToolbarButton(true, allAppsButton, showSeq);
            hideOrShowToolbarButton(false, searchButton, hideSeq);
            hideOrShowToolbarButton(false, marketButton, hideSeq);
            hideOrShowToolbarButton(false, configureButton, hideSeq);
            break;
        }
    }

    /**
     * Helper method for the cameraZoomIn/cameraZoomOut animations
     * @param view The view being animated
     * @param state The state that we are moving in or out of -- either ALL_APPS or CUSTOMIZE
     * @param scaleFactor The scale factor used for the zoom
     */
    private void setPivotsForZoom(View view, State state, float scaleFactor) {
        final int height = view.getHeight();
        view.setPivotX(view.getWidth() / 2.0f);
        // Set pivotY so that at the starting zoom factor, the view is off-screen by a small margin
        // Assumes that the view is normally anchored to either the top or bottom of the screen
        final int margin = getResources().getInteger(R.integer.config_allAppsVerticalOffset);
        if (state == State.ALL_APPS) {
            view.setPivotY(height + ((view.getTop() + height) / scaleFactor) + margin);
        } else {
            view.setPivotY(0.0f - (view.getTop() / scaleFactor) - margin);
        }
    }

    /**
     * Zoom the camera out from the workspace to reveal 'toView'.
     * Assumes that the view to show is anchored at either the very top or very bottom
     * of the screen.
     * @param toState The state to zoom out to. Must be ALL_APPS or CUSTOMIZE.
     */
    private void cameraZoomOut(State toState, boolean animated) {
        final Resources res = getResources();
        final int duration = res.getInteger(R.integer.config_allAppsZoomInTime);
        final float scale = (float) res.getInteger(R.integer.config_allAppsZoomScaleFactor);
        final boolean toAllApps = (toState == State.ALL_APPS);
        final View toView = toAllApps ? (View) mAllAppsGrid : mHomeCustomizationDrawer;

        setPivotsForZoom(toView, toState, scale);

        if (toState == State.ALL_APPS) {
            mWorkspace.shrinkToBottom(animated);
        } else {
            mWorkspace.shrinkToTop(animated);
        }

        if (animated) {
            Animator scaleAnim = new PropertyAnimator(duration, toView,
                    new PropertyValuesHolder<Float>("scaleX", scale, 1.0f),
                    new PropertyValuesHolder<Float>("scaleY", scale, 1.0f));
            scaleAnim.setInterpolator(new DecelerateInterpolator());
            scaleAnim.addListener(new AnimatableListenerAdapter() {
                public void onAnimationStart(Animatable animation) {
                    // Prepare the position
                    toView.setTranslationX(0.0f);
                    toView.setTranslationY(0.0f);
                    toView.setVisibility(View.VISIBLE);
                }
            });

            Sequencer toolbarHideAnim = new Sequencer();
            Sequencer toolbarShowAnim = new Sequencer();
            hideAndShowToolbarButtons(toState, toolbarShowAnim, toolbarHideAnim);

            // toView should appear right at the end of the workspace shrink animation
            final int startDelay = res.getInteger(R.integer.config_workspaceShrinkTime) - duration;

            Sequencer s = new Sequencer();
            s.playTogether(scaleAnim, toolbarHideAnim);
            s.play(scaleAnim).after(startDelay);

            // Show the new toolbar buttons just as the main animation is ending
            final int fadeInTime = res.getInteger(R.integer.config_toolbarButtonFadeInTime);
            s.play(toolbarShowAnim).after(duration + startDelay - fadeInTime);
            s.start();
        } else {
            toView.setTranslationX(0.0f);
            toView.setTranslationY(0.0f);
            toView.setScaleX(1.0f);
            toView.setScaleY(1.0f);
            toView.setVisibility(View.VISIBLE);
            hideAndShowToolbarButtons(toState, null, null);
        }
    }

    /**
     * Zoom the camera back into the workspace, hiding 'fromView'.
     * This is the opposite of cameraZoomOut.
     * @param fromState The current state (must be ALL_APPS or CUSTOMIZE).
     * @param animated If true, the transition will be animated.
     */
    private void cameraZoomIn(State fromState, boolean animated) {
        Resources res = getResources();
        int duration = res.getInteger(R.integer.config_allAppsZoomOutTime);
        float scaleFactor = (float) res.getInteger(R.integer.config_allAppsZoomScaleFactor);
        final View fromView =
            (fromState == State.ALL_APPS) ? (View) mAllAppsGrid : mHomeCustomizationDrawer;

        setPivotsForZoom(fromView, fromState, scaleFactor);

        mWorkspace.unshrink(animated);

        if (animated) {
            Sequencer s = new Sequencer();
            Animator scaleAnim = new PropertyAnimator(duration, fromView,
                    new PropertyValuesHolder<Float>("scaleX", scaleFactor),
                    new PropertyValuesHolder<Float>("scaleY", scaleFactor));
            scaleAnim.setInterpolator(new AccelerateInterpolator());
            s.addListener(new AnimatableListenerAdapter() {
                public void onAnimationEnd(Animatable animation) {
                    fromView.setVisibility(View.GONE);
                    fromView.setScaleX(1.0f);
                    fromView.setScaleY(1.0f);
                }
            });

            Sequencer toolbarHideAnim = new Sequencer();
            Sequencer toolbarShowAnim = new Sequencer();
            hideAndShowToolbarButtons(State.WORKSPACE, toolbarShowAnim, toolbarHideAnim);

            s.playTogether(scaleAnim, toolbarHideAnim);

            // Show the new toolbar buttons at the very end of the whole animation
            final int fadeInTime = res.getInteger(R.integer.config_toolbarButtonFadeInTime);
            final int unshrinkTime = res.getInteger(R.integer.config_workspaceUnshrinkTime);
            s.play(toolbarShowAnim).after(unshrinkTime - fadeInTime);
            s.start();
        } else {
            fromView.setVisibility(View.GONE);
            hideAndShowToolbarButtons(State.WORKSPACE, null, null);
        }
    }

    /**
     * Pan the camera in the vertical plane between 'fromView' and 'toView'.
     * This is the transition used on xlarge screens to go between all apps and
     * the home customization drawer.
     * @param fromState The view to pan away from. Must be ALL_APPS or CUSTOMIZE.
     * @param toState The view to pan into the frame. Must be ALL_APPS or CUSTOMIZE.
     * @param animated If true, the transition will be animated.
     */
    private void cameraPan(State fromState, State toState, boolean animated) {
        final Resources res = getResources();
        final int duration = res.getInteger(R.integer.config_allAppsCameraPanTime);
        final int workspaceHeight = mWorkspace.getHeight();

        final boolean fromAllApps = (fromState == State.ALL_APPS);
        final View fromView = fromAllApps ? (View) mAllAppsGrid : mHomeCustomizationDrawer;
        final View toView = fromAllApps ? mHomeCustomizationDrawer : (View) mAllAppsGrid;

        final float fromViewStartY = fromAllApps ? 0.0f : fromView.getY();
        final float fromViewEndY = fromAllApps ? -fromView.getHeight() * 2 : workspaceHeight * 2;
        final float toViewStartY = fromAllApps ? workspaceHeight * 2 : -toView.getHeight() * 2;
        final float toViewEndY = fromAllApps ? workspaceHeight - toView.getHeight() : 0.0f;

        if (toState == State.ALL_APPS) {
            mWorkspace.shrinkToBottom(animated);
        } else {
            mWorkspace.shrinkToTop(animated);
        }

        if (animated) {
            Sequencer s = new Sequencer();
            s.addListener(new AnimatableListenerAdapter() {
                public void onAnimationStart(Animatable animation) {
                    toView.setVisibility(View.VISIBLE);
                    toView.setY(toViewStartY);
                }
                public void onAnimationEnd(Animatable animation) {
                    fromView.setVisibility(View.GONE);
                }
            });

            Sequencer toolbarHideAnim = new Sequencer();
            Sequencer toolbarShowAnim = new Sequencer();
            hideAndShowToolbarButtons(toState, toolbarShowAnim, toolbarHideAnim);

            s.playTogether(
                    toolbarHideAnim,
                    new PropertyAnimator(duration, fromView, "y", fromViewStartY, fromViewEndY),
                    new PropertyAnimator(duration, toView, "y", toViewStartY, toViewEndY));

            // Show the new toolbar buttons just as the main animation is ending
            final int fadeInTime = res.getInteger(R.integer.config_toolbarButtonFadeInTime);
            s.play(toolbarShowAnim).after(duration - fadeInTime);
            s.start();
        } else {
            fromView.setY(fromViewEndY);
            fromView.setVisibility(View.GONE);
            toView.setY(toViewEndY);
            toView.setVisibility(View.VISIBLE);
            hideAndShowToolbarButtons(toState, null, null);
        }
    }

    void showAllApps(boolean animated) {
        if (mAllAppsGrid.isVisible())
            return;

        if (LauncherApplication.isScreenXLarge()) {
            if (isCustomizationDrawerVisible()) {
                cameraPan(State.CUSTOMIZE, State.ALL_APPS, animated);
            } else {
                cameraZoomOut(State.ALL_APPS, animated);
            }
        } else {
            mAllAppsGrid.zoom(1.0f, animated);
        }

        ((View) mAllAppsGrid).setFocusable(true);
        ((View) mAllAppsGrid).requestFocus();

        // TODO: fade these two too
        mDeleteZone.setVisibility(View.GONE);
    }

    /**
     * Things to test when changing this code.
     *   - Home from workspace
     *          - from center screen
     *          - from other screens
     *   - Home from all apps
     *          - from center screen
     *          - from other screens
     *   - Back from all apps
     *          - from center screen
     *          - from other screens
     *   - Launch app from workspace and quit
     *          - with back
     *          - with home
     *   - Launch app from all apps and quit
     *          - with back
     *          - with home
     *   - Go to a screen that's not the default, then all
     *     apps, and launch and app, and go back
     *          - with back
     *          -with home
     *   - On workspace, long press power and go back
     *          - with back
     *          - with home
     *   - On all apps, long press power and go back
     *          - with back
     *          - with home
     *   - On workspace, power off
     *   - On all apps, power off
     *   - Launch an app and turn off the screen while in that app
     *          - Go back with home key
     *          - Go back with back key  TODO: make this not go to workspace
     *          - From all apps
     *          - From workspace
     *   - Enter and exit car mode (becuase it causes an extra configuration changed)
     *          - From all apps
     *          - From the center workspace
     *          - From another workspace
     */
    void closeAllApps(boolean animated) {
        if (mAllAppsGrid.isVisible()) {
            mWorkspace.setVisibility(View.VISIBLE);
            if (LauncherApplication.isScreenXLarge()) {
                cameraZoomIn(State.ALL_APPS, animated);
            } else {
                mAllAppsGrid.zoom(0.0f, animated);
            }
            ((View)mAllAppsGrid).setFocusable(false);
            mWorkspace.getChildAt(mWorkspace.getCurrentPage()).requestFocus();
        }
    }

    void lockAllApps() {
        // TODO
    }

    void unlockAllApps() {
        // TODO
    }

    private boolean isCustomizationDrawerVisible() {
        return mHomeCustomizationDrawer != null &&
                mHomeCustomizationDrawer.getVisibility() == View.VISIBLE;
    }

    // Show the customization drawer (only exists in x-large configuration)
    private void showCustomizationDrawer(boolean animated) {
        if (isAllAppsVisible()) {
            cameraPan(State.ALL_APPS, State.CUSTOMIZE, animated);
        } else {
            cameraZoomOut(State.CUSTOMIZE, animated);
        }
    }

    // Hide the customization drawer (only exists in x-large configuration)
    void hideCustomizationDrawer(boolean animated) {
        if (isCustomizationDrawerVisible()) {
            cameraZoomIn(State.CUSTOMIZE, animated);
        }
    }

    void onWorkspaceUnshrink() {
        final boolean animated = true;
        if (isAllAppsVisible()) {
            closeAllApps(animated);
        }
        if (isCustomizationDrawerVisible()) {
            hideCustomizationDrawer(animated);
        }
    }

    /**
     * Sets the app market icon (shown when all apps is visible on x-large screens)
     */
    private void updateAppMarketIcon() {
        if (LauncherApplication.isScreenXLarge()) {
            // Find the app market activity by resolving an intent.
            // (If multiple app markets are installed, it will return the ResolverActivity.)
            PackageManager packageManager = getPackageManager();
            Intent intent = new Intent(Intent.ACTION_MAIN).addCategory(Intent.CATEGORY_APP_MARKET);
            ComponentName activityName = intent.resolveActivity(getPackageManager());
            if (activityName != null) {
                mAppMarketIntent = intent;
                ImageView marketButton = (ImageView) findViewById(R.id.market_button);
                Drawable toolbarIcon = null;
                try {
                    // Look for the toolbar icon specified in the activity meta-data
                    Bundle metaData = packageManager.getActivityInfo(
                            activityName, PackageManager.GET_META_DATA).metaData;
                    if (metaData != null) {
                        int iconResId = metaData.getInt(TOOLBAR_ICON_METADATA_NAME);
                        if (iconResId != 0) {
                            Resources res = packageManager.getResourcesForActivity(activityName);
                            toolbarIcon = res.getDrawable(iconResId);
                        }
                    }
                } catch (NameNotFoundException e) {
                    // Do nothing
                }
                // If we were unable to find the icon via the meta-data, use a generic one
                if (toolbarIcon == null) {
                    marketButton.setImageResource(R.drawable.app_market_generic);
                } else {
                    marketButton.setImageDrawable(toolbarIcon);
                }
            } else {
                mAppMarketIntent = null;
            }
        }
    }

    /**
     * Displays the shortcut creation dialog and launches, if necessary, the
     * appropriate activity.
     */
    private class CreateShortcut implements DialogInterface.OnClickListener,
            DialogInterface.OnCancelListener, DialogInterface.OnDismissListener,
            DialogInterface.OnShowListener {

        private AddAdapter mAdapter;

        Dialog createDialog() {
            mAdapter = new AddAdapter(Launcher.this);

            final AlertDialog.Builder builder = new AlertDialog.Builder(Launcher.this);
            builder.setTitle(getString(R.string.menu_item_add_item));
            builder.setAdapter(mAdapter, this);

            builder.setInverseBackgroundForced(true);

            AlertDialog dialog = builder.create();
            dialog.setOnCancelListener(this);
            dialog.setOnDismissListener(this);
            dialog.setOnShowListener(this);

            return dialog;
        }

        public void onCancel(DialogInterface dialog) {
            mWaitingForResult = false;
            cleanup();
        }

        public void onDismiss(DialogInterface dialog) {
        }

        private void cleanup() {
            try {
                dismissDialog(DIALOG_CREATE_SHORTCUT);
            } catch (Exception e) {
                // An exception is thrown if the dialog is not visible, which is fine
            }
        }

        /**
         * Handle the action clicked in the "Add to home" dialog.
         */
        public void onClick(DialogInterface dialog, int which) {
            Resources res = getResources();
            cleanup();

            switch (which) {
                case AddAdapter.ITEM_SHORTCUT: {
                    pickShortcut();
                    break;
                }

                case AddAdapter.ITEM_APPWIDGET: {
                    int appWidgetId = Launcher.this.mAppWidgetHost.allocateAppWidgetId();

                    Intent pickIntent = new Intent(AppWidgetManager.ACTION_APPWIDGET_PICK);
                    pickIntent.putExtra(AppWidgetManager.EXTRA_APPWIDGET_ID, appWidgetId);
                    // start the pick activity
                    startActivityForResult(pickIntent, REQUEST_PICK_APPWIDGET);
                    break;
                }

                case AddAdapter.ITEM_LIVE_FOLDER: {
                    // Insert extra item to handle inserting folder
                    Bundle bundle = new Bundle();

                    ArrayList<String> shortcutNames = new ArrayList<String>();
                    shortcutNames.add(res.getString(R.string.group_folder));
                    bundle.putStringArrayList(Intent.EXTRA_SHORTCUT_NAME, shortcutNames);

                    ArrayList<ShortcutIconResource> shortcutIcons =
                            new ArrayList<ShortcutIconResource>();
                    shortcutIcons.add(ShortcutIconResource.fromContext(Launcher.this,
                            R.drawable.ic_launcher_folder));
                    bundle.putParcelableArrayList(Intent.EXTRA_SHORTCUT_ICON_RESOURCE, shortcutIcons);

                    Intent pickIntent = new Intent(Intent.ACTION_PICK_ACTIVITY);
                    pickIntent.putExtra(Intent.EXTRA_INTENT,
                            new Intent(LiveFolders.ACTION_CREATE_LIVE_FOLDER));
                    pickIntent.putExtra(Intent.EXTRA_TITLE,
                            getText(R.string.title_select_live_folder));
                    pickIntent.putExtras(bundle);

                    startActivityForResult(pickIntent, REQUEST_PICK_LIVE_FOLDER);
                    break;
                }

                case AddAdapter.ITEM_WALLPAPER: {
                    startWallpaper();
                    break;
                }
            }
        }

        public void onShow(DialogInterface dialog) {
            mWaitingForResult = true;
        }
    }

    /**
     * Receives notifications when applications are added/removed.
     */
    private class CloseSystemDialogsIntentReceiver extends BroadcastReceiver {
        @Override
        public void onReceive(Context context, Intent intent) {
            closeSystemDialogs();
            String reason = intent.getStringExtra("reason");
            if (!"homekey".equals(reason)) {
                boolean animate = true;
                if (mPaused || "lock".equals(reason)) {
                    animate = false;
                }
                closeAllApps(animate);
                hideCustomizationDrawer(animate);
            }
        }
    }

    /**
     * Receives notifications whenever the appwidgets are reset.
     */
    private class AppWidgetResetObserver extends ContentObserver {
        public AppWidgetResetObserver() {
            super(new Handler());
        }

        @Override
        public void onChange(boolean selfChange) {
            onAppWidgetReset();
        }
    }

    /**
     * Implementation of the method from LauncherModel.Callbacks.
     */
    public int getCurrentWorkspaceScreen() {
        if (mWorkspace != null) {
            return mWorkspace.getCurrentPage();
        } else {
            return SCREEN_COUNT / 2;
        }
    }

    /**
     * Refreshes the shortcuts shown on the workspace.
     *
     * Implementation of the method from LauncherModel.Callbacks.
     */
    public void startBinding() {
        final Workspace workspace = mWorkspace;
        int count = workspace.getChildCount();
        for (int i = 0; i < count; i++) {
            // Use removeAllViewsInLayout() to avoid an extra requestLayout() and invalidate().
            ((ViewGroup) workspace.getChildAt(i)).removeAllViewsInLayout();
        }

        if (DEBUG_USER_INTERFACE) {
            android.widget.Button finishButton = new android.widget.Button(this);
            finishButton.setText("Finish");
            workspace.addInScreen(finishButton, 1, 0, 0, 1, 1);

            finishButton.setOnClickListener(new android.widget.Button.OnClickListener() {
                public void onClick(View v) {
                    finish();
                }
            });
        }
    }

    /**
     * Bind the items start-end from the list.
     *
     * Implementation of the method from LauncherModel.Callbacks.
     */
    public void bindItems(ArrayList<ItemInfo> shortcuts, int start, int end) {

        final Workspace workspace = mWorkspace;

        for (int i=start; i<end; i++) {
            final ItemInfo item = shortcuts.get(i);
            mDesktopItems.add(item);
            switch (item.itemType) {
                case LauncherSettings.Favorites.ITEM_TYPE_APPLICATION:
                case LauncherSettings.Favorites.ITEM_TYPE_SHORTCUT:
                    final View shortcut = createShortcut((ShortcutInfo)item);
                    workspace.addInScreen(shortcut, item.screen, item.cellX, item.cellY, 1, 1,
                            false);
                    break;
                case LauncherSettings.Favorites.ITEM_TYPE_USER_FOLDER:
                    final FolderIcon newFolder = FolderIcon.fromXml(R.layout.folder_icon, this,
                            (ViewGroup) workspace.getChildAt(workspace.getCurrentPage()),
                            (UserFolderInfo) item);
                    workspace.addInScreen(newFolder, item.screen, item.cellX, item.cellY, 1, 1,
                            false);
                    break;
                case LauncherSettings.Favorites.ITEM_TYPE_LIVE_FOLDER:
                    final FolderIcon newLiveFolder = LiveFolderIcon.fromXml(
                            R.layout.live_folder_icon, this,
                            (ViewGroup) workspace.getChildAt(workspace.getCurrentPage()),
                            (LiveFolderInfo) item);
                    workspace.addInScreen(newLiveFolder, item.screen, item.cellX, item.cellY, 1, 1,
                            false);
                    break;
            }
        }

        workspace.requestLayout();
    }

    /**
     * Implementation of the method from LauncherModel.Callbacks.
     */
    public void bindFolders(HashMap<Long, FolderInfo> folders) {
        sFolders.clear();
        sFolders.putAll(folders);
    }

    /**
     * Add the views for a widget to the workspace.
     *
     * Implementation of the method from LauncherModel.Callbacks.
     */
    public void bindAppWidget(LauncherAppWidgetInfo item) {
        final long start = DEBUG_WIDGETS ? SystemClock.uptimeMillis() : 0;
        if (DEBUG_WIDGETS) {
            Log.d(TAG, "bindAppWidget: " + item);
        }
        final Workspace workspace = mWorkspace;

        final int appWidgetId = item.appWidgetId;
        final AppWidgetProviderInfo appWidgetInfo = mAppWidgetManager.getAppWidgetInfo(appWidgetId);
        if (DEBUG_WIDGETS) {
            Log.d(TAG, "bindAppWidget: id=" + item.appWidgetId + " belongs to component " + appWidgetInfo.provider);
        }

        item.hostView = mAppWidgetHost.createView(this, appWidgetId, appWidgetInfo);

        item.hostView.setAppWidget(appWidgetId, appWidgetInfo);
        item.hostView.setTag(item);

        workspace.addInScreen(item.hostView, item.screen, item.cellX,
                item.cellY, item.spanX, item.spanY, false);

        workspace.requestLayout();

        mDesktopItems.add(item);

        if (DEBUG_WIDGETS) {
            Log.d(TAG, "bound widget id="+item.appWidgetId+" in "
                    + (SystemClock.uptimeMillis()-start) + "ms");
        }
    }

    /**
     * Callback saying that there aren't any more items to bind.
     *
     * Implementation of the method from LauncherModel.Callbacks.
     */
    public void finishBindingItems() {
        if (mSavedState != null) {
            if (!mWorkspace.hasFocus()) {
                mWorkspace.getChildAt(mWorkspace.getCurrentPage()).requestFocus();
            }

            final long[] userFolders = mSavedState.getLongArray(RUNTIME_STATE_USER_FOLDERS);
            if (userFolders != null) {
                for (long folderId : userFolders) {
                    final FolderInfo info = sFolders.get(folderId);
                    if (info != null) {
                        openFolder(info);
                    }
                }
                final Folder openFolder = mWorkspace.getOpenFolder();
                if (openFolder != null) {
                    openFolder.requestFocus();
                }
            }

            mSavedState = null;
        }

        if (mSavedInstanceState != null) {
            super.onRestoreInstanceState(mSavedInstanceState);
            mSavedInstanceState = null;
        }

        mWorkspaceLoading = false;
    }

    /**
     * Add the icons for all apps.
     *
     * Implementation of the method from LauncherModel.Callbacks.
     */
    public void bindAllApplications(ArrayList<ApplicationInfo> apps) {
        mAllAppsGrid.setApps(apps);
        updateAppMarketIcon();
    }

    /**
     * A package was installed.
     *
     * Implementation of the method from LauncherModel.Callbacks.
     */
    public void bindAppsAdded(ArrayList<ApplicationInfo> apps) {
        removeDialog(DIALOG_CREATE_SHORTCUT);
        mAllAppsGrid.addApps(apps);
        updateAppMarketIcon();
    }

    /**
     * A package was updated.
     *
     * Implementation of the method from LauncherModel.Callbacks.
     */
    public void bindAppsUpdated(ArrayList<ApplicationInfo> apps) {
        removeDialog(DIALOG_CREATE_SHORTCUT);
        mWorkspace.updateShortcuts(apps);
        mAllAppsGrid.updateApps(apps);
        updateAppMarketIcon();
    }

    /**
     * A package was uninstalled.
     *
     * Implementation of the method from LauncherModel.Callbacks.
     */
    public void bindAppsRemoved(ArrayList<ApplicationInfo> apps, boolean permanent) {
        removeDialog(DIALOG_CREATE_SHORTCUT);
        if (permanent) {
            mWorkspace.removeItems(apps);
        }
        mAllAppsGrid.removeApps(apps);
        updateAppMarketIcon();
    }

    /**
     * A number of packages were updated.
     */
    public void bindPackagesUpdated() {
        // update the customization drawer contents
        if (mCustomizePagedView != null)
            mCustomizePagedView.update();
    }

    /**
     * Prints out out state for debugging.
     */
    public void dumpState() {
        Log.d(TAG, "BEGIN launcher2 dump state for launcher " + this);
        Log.d(TAG, "mSavedState=" + mSavedState);
        Log.d(TAG, "mWorkspaceLoading=" + mWorkspaceLoading);
        Log.d(TAG, "mRestoring=" + mRestoring);
        Log.d(TAG, "mWaitingForResult=" + mWaitingForResult);
        Log.d(TAG, "mSavedInstanceState=" + mSavedInstanceState);
        Log.d(TAG, "mDesktopItems.size=" + mDesktopItems.size());
        Log.d(TAG, "sFolders.size=" + sFolders.size());
        mModel.dumpState();
        mAllAppsGrid.dumpState();
        Log.d(TAG, "END launcher2 dump state");
    }
}<|MERGE_RESOLUTION|>--- conflicted
+++ resolved
@@ -1488,13 +1488,8 @@
         // Update the model
         LauncherModel.addItemToDatabase(this, folderInfo,
                 LauncherSettings.Favorites.CONTAINER_DESKTOP,
-<<<<<<< HEAD
                 mWorkspace.getCurrentPage(), cellInfo.cellX, cellInfo.cellY, false);
-        mFolders.put(folderInfo.id, folderInfo);
-=======
-                mWorkspace.getCurrentScreen(), cellInfo.cellX, cellInfo.cellY, false);
         sFolders.put(folderInfo.id, folderInfo);
->>>>>>> 319226a8
 
         // Create the view
         FolderIcon newFolder = FolderIcon.fromXml(R.layout.folder_icon, this,
