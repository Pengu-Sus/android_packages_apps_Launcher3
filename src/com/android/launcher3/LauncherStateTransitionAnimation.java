--- conflicted
+++ resolved
@@ -411,9 +411,6 @@
     }
 
     /**
-<<<<<<< HEAD
-     * Starts an animation to the workspace from the apps view.
-=======
      * Returns an Animator that calls {@link #dispatchOnLauncherTransitionStep(View, float)} on
      * {@param fromView} and {@param toView} as the animation interpolates.
      *
@@ -432,8 +429,7 @@
     }
 
     /**
-     * Starts and animation to the workspace from the apps view.
->>>>>>> f685c7e5
+     * Starts an animation to the workspace from the apps view.
      */
     private void startAnimationToWorkspaceFromAllApps(final Workspace.State fromWorkspaceState,
             final Workspace.State toWorkspaceState, final boolean animated, 
