/*
 * Copyright (C) 2015 The Android Open Source Project
 *
 * Licensed under the Apache License, Version 2.0 (the "License");
 * you may not use this file except in compliance with the License.
 * You may obtain a copy of the License at
 *
 *      http://www.apache.org/licenses/LICENSE-2.0
 *
 * Unless required by applicable law or agreed to in writing, software
 * distributed under the License is distributed on an "AS IS" BASIS,
 * WITHOUT WARRANTIES OR CONDITIONS OF ANY KIND, either express or implied.
 * See the License for the specific language governing permissions and
 * limitations under the License.
 */

package com.android.launcher3;

import android.animation.Animator;
import android.animation.AnimatorListenerAdapter;
import android.animation.AnimatorSet;
import android.animation.ObjectAnimator;
import android.animation.PropertyValuesHolder;
import android.animation.TimeInterpolator;
import android.animation.ValueAnimator;
import android.annotation.SuppressLint;
import android.annotation.TargetApi;
import android.content.res.Resources;
import android.os.Build;
import android.util.Log;
import android.view.View;
import android.view.animation.AccelerateInterpolator;
import android.view.animation.DecelerateInterpolator;

import com.android.launcher3.allapps.AllAppsContainerView;
import com.android.launcher3.util.Thunk;
import com.android.launcher3.util.UiThreadCircularReveal;
import com.android.launcher3.widget.WidgetsContainerView;

import java.util.HashMap;

/**
 * TODO: figure out what kind of tests we can write for this
 *
 * Things to test when changing the following class.
 *   - Home from workspace
 *          - from center screen
 *          - from other screens
 *   - Home from all apps
 *          - from center screen
 *          - from other screens
 *   - Back from all apps
 *          - from center screen
 *          - from other screens
 *   - Launch app from workspace and quit
 *          - with back
 *          - with home
 *   - Launch app from all apps and quit
 *          - with back
 *          - with home
 *   - Go to a screen that's not the default, then all
 *     apps, and launch and app, and go back
 *          - with back
 *          -with home
 *   - On workspace, long press power and go back
 *          - with back
 *          - with home
 *   - On all apps, long press power and go back
 *          - with back
 *          - with home
 *   - On workspace, power off
 *   - On all apps, power off
 *   - Launch an app and turn off the screen while in that app
 *          - Go back with home key
 *          - Go back with back key  TODO: make this not go to workspace
 *          - From all apps
 *          - From workspace
 *   - Enter and exit car mode (becuase it causes an extra configuration changed)
 *          - From all apps
 *          - From the center workspace
 *          - From another workspace
 */
public class LauncherStateTransitionAnimation {

    private static final float FINAL_REVEAL_ALPHA_FOR_WIDGETS = 0.3f;

    /**
     * Private callbacks made during transition setup.
     */
    private static class PrivateTransitionCallbacks {
        private final float materialRevealViewFinalAlpha;

        PrivateTransitionCallbacks(float revealAlpha) {
            materialRevealViewFinalAlpha = revealAlpha;
        }

        float getMaterialRevealViewStartFinalRadius() {
            return 0;
        }
        AnimatorListenerAdapter getMaterialRevealViewAnimatorListener(View revealView,
                View buttonView) {
            return null;
        }
        void onTransitionComplete() {}
    }

    public static final String TAG = "LSTAnimation";

    // Flags to determine how to set the layers on views before the transition animation
    public static final int BUILD_LAYER = 0;
    public static final int BUILD_AND_SET_LAYER = 1;
    public static final int SINGLE_FRAME_DELAY = 16;

    @Thunk Launcher mLauncher;
    @Thunk AnimatorSet mCurrentAnimation;

    public LauncherStateTransitionAnimation(Launcher l) {
        mLauncher = l;
    }

    /**
     * Starts an animation to the apps view.
     *
     * @param startSearchAfterTransition Immediately starts app search after the transition to
     *                                   All Apps is completed.
     */
    public void startAnimationToAllApps(final Workspace.State fromWorkspaceState,
            final boolean animated, final boolean startSearchAfterTransition) {
        final AllAppsContainerView toView = mLauncher.getAppsView();
        final View buttonView = mLauncher.getAllAppsButton();
        PrivateTransitionCallbacks cb = new PrivateTransitionCallbacks(1f) {
            @Override
            public float getMaterialRevealViewStartFinalRadius() {
                int allAppsButtonSize = mLauncher.getDeviceProfile().allAppsButtonVisualSize;
                return allAppsButtonSize / 2;
            }
            @Override
            public AnimatorListenerAdapter getMaterialRevealViewAnimatorListener(
                    final View revealView, final View allAppsButtonView) {
                return new AnimatorListenerAdapter() {
                    public void onAnimationStart(Animator animation) {
                        allAppsButtonView.setVisibility(View.INVISIBLE);
                    }
                    public void onAnimationEnd(Animator animation) {
                        allAppsButtonView.setVisibility(View.VISIBLE);
                    }
                };
            }
            @Override
            void onTransitionComplete() {
                if (startSearchAfterTransition) {
                    toView.startAppsSearch();
                }
            }
        };
        // Only animate the search bar if animating from spring loaded mode back to all apps
        mCurrentAnimation = startAnimationToOverlay(fromWorkspaceState,
                Workspace.State.NORMAL_HIDDEN, buttonView, toView, animated, cb);
    }

    /**
     * Starts an animation to the widgets view.
     */
    public void startAnimationToWidgets(final Workspace.State fromWorkspaceState,
            final boolean animated) {
        final WidgetsContainerView toView = mLauncher.getWidgetsView();
        final View buttonView = mLauncher.getWidgetsButton();
<<<<<<< HEAD
        PrivateTransitionCallbacks cb = new PrivateTransitionCallbacks() {
            @Override
            public float getMaterialRevealViewFinalAlpha(View revealView) {
                return 0.3f;
            }
        };
=======

>>>>>>> 3826bab2
        mCurrentAnimation = startAnimationToOverlay(fromWorkspaceState,
                Workspace.State.OVERVIEW_HIDDEN, buttonView, toView, animated,
                new PrivateTransitionCallbacks(FINAL_REVEAL_ALPHA_FOR_WIDGETS));
    }

    /**
     * Starts an animation to the workspace from the current overlay view.
     */
    public void startAnimationToWorkspace(final Launcher.State fromState,
            final Workspace.State fromWorkspaceState, final Workspace.State toWorkspaceState,
            final boolean animated, final Runnable onCompleteRunnable) {
        if (toWorkspaceState != Workspace.State.NORMAL &&
                toWorkspaceState != Workspace.State.SPRING_LOADED &&
                toWorkspaceState != Workspace.State.OVERVIEW) {
            Log.e(TAG, "Unexpected call to startAnimationToWorkspace");
        }

        if (fromState == Launcher.State.APPS || fromState == Launcher.State.APPS_SPRING_LOADED) {
            startAnimationToWorkspaceFromAllApps(fromWorkspaceState, toWorkspaceState,
                    animated, onCompleteRunnable);
        } else if (fromState == Launcher.State.WIDGETS ||
                fromState == Launcher.State.WIDGETS_SPRING_LOADED) {
            startAnimationToWorkspaceFromWidgets(fromWorkspaceState, toWorkspaceState,
                    animated, onCompleteRunnable);
        } else {
            startAnimationToNewWorkspaceState(fromWorkspaceState, toWorkspaceState,
                    animated, onCompleteRunnable);
        }
    }

    /**
     * Creates and starts a new animation to a particular overlay view.
     */
    @SuppressLint("NewApi")
    private AnimatorSet startAnimationToOverlay(
            final Workspace.State fromWorkspaceState, final Workspace.State toWorkspaceState,
            final View buttonView, final BaseContainerView toView,
            final boolean animated, final PrivateTransitionCallbacks pCb) {
        final AnimatorSet animation = LauncherAnimUtils.createAnimatorSet();
        final Resources res = mLauncher.getResources();
        final boolean material = Utilities.ATLEAST_LOLLIPOP;
        final int revealDuration = res.getInteger(R.integer.config_overlayRevealTime);
        final int itemsAlphaStagger = res.getInteger(R.integer.config_overlayItemsAlphaStagger);

        final View fromView = mLauncher.getWorkspace();

        final HashMap<View, Integer> layerViews = new HashMap<>();

        // If for some reason our views aren't initialized, don't animate
        boolean initialized = buttonView != null;

        // Cancel the current animation
        cancelAnimation();

<<<<<<< HEAD
        playCommonTransitionAnimations(fromWorkspaceState, toWorkspaceState, fromView, toView,
                overlaySearchBarView, animated, initialized, animation, revealDuration, layerViews);
=======
        // Create the workspace animation.
        // NOTE: this call apparently also sets the state for the workspace if !animated
        Animator workspaceAnim = mLauncher.startWorkspaceStateChangeAnimation(toWorkspaceState, -1,
                animated, layerViews);

        // Animate the search bar
        startWorkspaceSearchBarAnimation(
                toWorkspaceState, animated ? revealDuration : 0, animation);

        Animator updateTransitionStepAnim = dispatchOnLauncherTransitionStepAnim(fromView, toView);
>>>>>>> 3826bab2

        final View contentView = toView.getContentView();

        if (animated && initialized) {
            // Setup the reveal view animation
            final View revealView = toView.getRevealView();

            int width = revealView.getMeasuredWidth();
            int height = revealView.getMeasuredHeight();
            float revealRadius = (float) Math.hypot(width / 2, height / 2);
            revealView.setVisibility(View.VISIBLE);
            revealView.setAlpha(0f);
            revealView.setTranslationY(0f);
            revealView.setTranslationX(0f);

            // Calculate the final animation values
            final float revealViewToAlpha;
            final float revealViewToXDrift;
            final float revealViewToYDrift;
            if (material) {
                int[] buttonViewToPanelDelta = Utilities.getCenterDeltaInScreenSpace(
                        revealView, buttonView, null);
                revealViewToAlpha = pCb.materialRevealViewFinalAlpha;
                revealViewToYDrift = buttonViewToPanelDelta[1];
                revealViewToXDrift = buttonViewToPanelDelta[0];
            } else {
                revealViewToAlpha = 0f;
                revealViewToYDrift = 2 * height / 3;
                revealViewToXDrift = 0;
            }

            // Create the animators
            PropertyValuesHolder panelAlpha =
                    PropertyValuesHolder.ofFloat(View.ALPHA, revealViewToAlpha, 1f);
            PropertyValuesHolder panelDriftY =
                    PropertyValuesHolder.ofFloat(View.TRANSLATION_Y, revealViewToYDrift, 0);
            PropertyValuesHolder panelDriftX =
                    PropertyValuesHolder.ofFloat(View.TRANSLATION_X, revealViewToXDrift, 0);
            ObjectAnimator panelAlphaAndDrift = ObjectAnimator.ofPropertyValuesHolder(revealView,
                    panelAlpha, panelDriftY, panelDriftX);
            panelAlphaAndDrift.setDuration(revealDuration);
            panelAlphaAndDrift.setInterpolator(new LogDecelerateInterpolator(100, 0));

            // Play the animation
            layerViews.put(revealView, BUILD_AND_SET_LAYER);
            animation.play(panelAlphaAndDrift);

            // Setup the animation for the content view
            contentView.setVisibility(View.VISIBLE);
            contentView.setAlpha(0f);
            contentView.setTranslationY(revealViewToYDrift);
            layerViews.put(contentView, BUILD_AND_SET_LAYER);

            // Create the individual animators
            ObjectAnimator pageDrift = ObjectAnimator.ofFloat(contentView, "translationY",
                    revealViewToYDrift, 0);
            pageDrift.setDuration(revealDuration);
            pageDrift.setInterpolator(new LogDecelerateInterpolator(100, 0));
            pageDrift.setStartDelay(itemsAlphaStagger);
            animation.play(pageDrift);

            ObjectAnimator itemsAlpha = ObjectAnimator.ofFloat(contentView, "alpha", 0f, 1f);
            itemsAlpha.setDuration(revealDuration);
            itemsAlpha.setInterpolator(new AccelerateInterpolator(1.5f));
            itemsAlpha.setStartDelay(itemsAlphaStagger);
            animation.play(itemsAlpha);

            if (material) {
                float startRadius = pCb.getMaterialRevealViewStartFinalRadius();
                AnimatorListenerAdapter listener = pCb.getMaterialRevealViewAnimatorListener(
                        revealView, buttonView);
                Animator reveal = UiThreadCircularReveal.createCircularReveal(revealView, width / 2,
                        height / 2, startRadius, revealRadius);
                reveal.setDuration(revealDuration);
                reveal.setInterpolator(new LogDecelerateInterpolator(100, 0));
                if (listener != null) {
                    reveal.addListener(listener);
                }
                animation.play(reveal);
            }

            animation.addListener(new AnimatorListenerAdapter() {
                @Override
                public void onAnimationEnd(Animator animation) {
                    dispatchOnLauncherTransitionEnd(fromView, animated, false);
                    dispatchOnLauncherTransitionEnd(toView, animated, false);

                    // Hide the reveal view
                    revealView.setVisibility(View.INVISIBLE);

                    // Disable all necessary layers
                    for (View v : layerViews.keySet()) {
                        if (layerViews.get(v) == BUILD_AND_SET_LAYER) {
                            v.setLayerType(View.LAYER_TYPE_NONE, null);
                        }
                    }

                    // This can hold unnecessary references to views.
                    cleanupAnimation();
                    pCb.onTransitionComplete();
                }

            });

            // Dispatch the prepare transition signal
            dispatchOnLauncherTransitionPrepare(fromView, animated, false);
            dispatchOnLauncherTransitionPrepare(toView, animated, false);

            final AnimatorSet stateAnimation = animation;
            final Runnable startAnimRunnable = new Runnable() {
                public void run() {
                    // Check that mCurrentAnimation hasn't changed while
                    // we waited for a layout/draw pass
                    if (mCurrentAnimation != stateAnimation)
                        return;
                    dispatchOnLauncherTransitionStart(fromView, animated, false);
                    dispatchOnLauncherTransitionStart(toView, animated, false);

                    // Enable all necessary layers
                    for (View v : layerViews.keySet()) {
                        if (layerViews.get(v) == BUILD_AND_SET_LAYER) {
                            v.setLayerType(View.LAYER_TYPE_HARDWARE, null);
                        }
                        if (Utilities.ATLEAST_LOLLIPOP && v.isAttachedToWindow()) {
                            v.buildLayer();
                        }
                    }

                    // Focus the new view
                    toView.requestFocus();

                    stateAnimation.start();
                }
            };
            toView.bringToFront();
            toView.setVisibility(View.VISIBLE);
            toView.post(startAnimRunnable);

            return animation;
        } else {
            toView.setTranslationX(0.0f);
            toView.setTranslationY(0.0f);
            toView.setScaleX(1.0f);
            toView.setScaleY(1.0f);
            toView.setVisibility(View.VISIBLE);
            toView.bringToFront();

            // Show the content view
            contentView.setVisibility(View.VISIBLE);

            dispatchOnLauncherTransitionPrepare(fromView, animated, false);
            dispatchOnLauncherTransitionStart(fromView, animated, false);
            dispatchOnLauncherTransitionEnd(fromView, animated, false);
            dispatchOnLauncherTransitionPrepare(toView, animated, false);
            dispatchOnLauncherTransitionStart(toView, animated, false);
            dispatchOnLauncherTransitionEnd(toView, animated, false);
            pCb.onTransitionComplete();

            return null;
        }
    }

    /**
     * Plays animations used by various transitions.
     */
    private void playCommonTransitionAnimations(Workspace.State fromWorkspaceState,
            Workspace.State toWorkspaceState, View fromView, View toView, View overlaySearchBarView,
            boolean animated, boolean initialized, AnimatorSet animation, int revealDuration,
            HashMap<View, Integer> layerViews) {
        // Create the workspace animation.
        // NOTE: this call apparently also sets the state for the workspace if !animated
        Animator workspaceAnim = mLauncher.startWorkspaceStateChangeAnimation(toWorkspaceState,
                animated, layerViews);

        // Animate the search bar
        startWorkspaceSearchBarAnimation(animation, fromWorkspaceState, toWorkspaceState,
                animated ? revealDuration : 0, overlaySearchBarView);

        if (animated && initialized) {
            // Play the workspace animation
            if (workspaceAnim != null) {
                animation.play(workspaceAnim);
            }
            // Dispatch onLauncherTransitionStep() as the animation interpolates.
            animation.play(dispatchOnLauncherTransitionStepAnim(fromView, toView));
        }
    }

    /**
     * Returns an Animator that calls {@link #dispatchOnLauncherTransitionStep(View, float)} on
     * {@param fromView} and {@param toView} as the animation interpolates.
     *
     * This is a bit hacky: we create a dummy ValueAnimator just for the AnimatorUpdateListener.
     */
    private Animator dispatchOnLauncherTransitionStepAnim(final View fromView, final View toView) {
        ValueAnimator updateAnimator = ValueAnimator.ofFloat(0, 1);
        updateAnimator.addUpdateListener(new ValueAnimator.AnimatorUpdateListener() {
            @Override
            public void onAnimationUpdate(ValueAnimator animation) {
                dispatchOnLauncherTransitionStep(fromView, animation.getAnimatedFraction());
                dispatchOnLauncherTransitionStep(toView, animation.getAnimatedFraction());
            }
        });
        return updateAnimator;
    }

    /**
     * Starts an animation to the workspace from the apps view.
     */
    private void startAnimationToWorkspaceFromAllApps(final Workspace.State fromWorkspaceState,
            final Workspace.State toWorkspaceState, final boolean animated, 
            final Runnable onCompleteRunnable) {
        AllAppsContainerView appsView = mLauncher.getAppsView();
        // No alpha anim from all apps
        PrivateTransitionCallbacks cb = new PrivateTransitionCallbacks(1f) {
            @Override
            float getMaterialRevealViewStartFinalRadius() {
                int allAppsButtonSize = mLauncher.getDeviceProfile().allAppsButtonVisualSize;
                return allAppsButtonSize / 2;
            }
            @Override
            public AnimatorListenerAdapter getMaterialRevealViewAnimatorListener(
                    final View revealView, final View allAppsButtonView) {
                return new AnimatorListenerAdapter() {
                    public void onAnimationStart(Animator animation) {
                        // We set the alpha instead of visibility to ensure that the focus does not
                        // get taken from the all apps view
                        allAppsButtonView.setVisibility(View.VISIBLE);
                        allAppsButtonView.setAlpha(0f);
                    }
                    public void onAnimationEnd(Animator animation) {
                        // Hide the reveal view
                        revealView.setVisibility(View.INVISIBLE);

                        // Show the all apps button, and focus it
                        allAppsButtonView.setAlpha(1f);
                    }
                };
            }
        };
        // Only animate the search bar if animating to spring loaded mode from all apps
        mCurrentAnimation = startAnimationToWorkspaceFromOverlay(fromWorkspaceState, toWorkspaceState,
<<<<<<< HEAD
                mLauncher.getAllAppsButton(), appsView, appsView.getContentView(),
                appsView.getRevealView(), appsView.getSearchBarView(), animated,
                onCompleteRunnable, cb);
=======
                toWorkspacePage, mLauncher.getAllAppsButton(), appsView,
                animated, onCompleteRunnable, cb);
>>>>>>> 3826bab2
    }

    /**
     * Starts an animation to the workspace from the widgets view.
     */
    private void startAnimationToWorkspaceFromWidgets(final Workspace.State fromWorkspaceState,
            final Workspace.State toWorkspaceState, final boolean animated,
            final Runnable onCompleteRunnable) {
        final WidgetsContainerView widgetsView = mLauncher.getWidgetsView();
        PrivateTransitionCallbacks cb =
                new PrivateTransitionCallbacks(FINAL_REVEAL_ALPHA_FOR_WIDGETS) {
            @Override
            public AnimatorListenerAdapter getMaterialRevealViewAnimatorListener(
                    final View revealView, final View widgetsButtonView) {
                return new AnimatorListenerAdapter() {
                    public void onAnimationEnd(Animator animation) {
                        // Hide the reveal view
                        revealView.setVisibility(View.INVISIBLE);
                    }
                };
            }
        };
<<<<<<< HEAD
        mCurrentAnimation = startAnimationToWorkspaceFromOverlay(fromWorkspaceState,
                toWorkspaceState, mLauncher.getWidgetsButton(), widgetsView,
                widgetsView.getContentView(), widgetsView.getRevealView(), null, animated,
                onCompleteRunnable, cb);
=======
        mCurrentAnimation = startAnimationToWorkspaceFromOverlay(
                fromWorkspaceState, toWorkspaceState,
                toWorkspacePage, mLauncher.getWidgetsButton(), widgetsView,
                animated, onCompleteRunnable, cb);
>>>>>>> 3826bab2
    }

    /**
     * Starts an animation to the workspace from another workspace state, e.g. normal to overview.
     */
    private void startAnimationToNewWorkspaceState(final Workspace.State fromWorkspaceState,
            final Workspace.State toWorkspaceState, final boolean animated,
            final Runnable onCompleteRunnable) {
        final View fromWorkspace = mLauncher.getWorkspace();
        final HashMap<View, Integer> layerViews = new HashMap<>();
        final AnimatorSet animation = LauncherAnimUtils.createAnimatorSet();
        final int revealDuration = mLauncher.getResources()
                .getInteger(R.integer.config_overlayRevealTime);

        // Cancel the current animation
        cancelAnimation();

        playCommonTransitionAnimations(fromWorkspaceState, toWorkspaceState, fromWorkspace, null,
                null, animated, animated, animation, revealDuration, layerViews);

        if (animated) {
            dispatchOnLauncherTransitionPrepare(fromWorkspace, animated, true);

            final AnimatorSet stateAnimation = animation;
            final Runnable startAnimRunnable = new Runnable() {
                @TargetApi(Build.VERSION_CODES.LOLLIPOP)
                public void run() {
                    // Check that mCurrentAnimation hasn't changed while
                    // we waited for a layout/draw pass
                    if (mCurrentAnimation != stateAnimation)
                        return;

                    dispatchOnLauncherTransitionStart(fromWorkspace, animated, true);

                    // Enable all necessary layers
                    for (View v : layerViews.keySet()) {
                        if (layerViews.get(v) == BUILD_AND_SET_LAYER) {
                            v.setLayerType(View.LAYER_TYPE_HARDWARE, null);
                        }
                        if (Utilities.ATLEAST_LOLLIPOP && v.isAttachedToWindow()) {
                            v.buildLayer();
                        }
                    }
                    stateAnimation.start();
                }
            };
            animation.addListener(new AnimatorListenerAdapter() {
                @Override
                public void onAnimationEnd(Animator animation) {
                    dispatchOnLauncherTransitionEnd(fromWorkspace, animated, true);

                    // Run any queued runnables
                    if (onCompleteRunnable != null) {
                        onCompleteRunnable.run();
                    }

                    // Disable all necessary layers
                    for (View v : layerViews.keySet()) {
                        if (layerViews.get(v) == BUILD_AND_SET_LAYER) {
                            v.setLayerType(View.LAYER_TYPE_NONE, null);
                        }
                    }

                    // This can hold unnecessary references to views.
                    cleanupAnimation();
                }
            });
            fromWorkspace.post(startAnimRunnable);
            mCurrentAnimation = animation;
        } else /* if (!animated) */ {
            dispatchOnLauncherTransitionPrepare(fromWorkspace, animated, true);
            dispatchOnLauncherTransitionStart(fromWorkspace, animated, true);
            dispatchOnLauncherTransitionEnd(fromWorkspace, animated, true);

            // Run any queued runnables
            if (onCompleteRunnable != null) {
                onCompleteRunnable.run();
            }

            mCurrentAnimation = null;
        }
    }

    /**
     * Creates and starts a new animation to the workspace.
     */
<<<<<<< HEAD
    private AnimatorSet startAnimationToWorkspaceFromOverlay(final Workspace.State fromWorkspaceState,
            final Workspace.State toWorkspaceState, final View buttonView,
            final View fromView, final View contentView, final View revealView,
            final View overlaySearchBarView, final boolean animated, final Runnable onCompleteRunnable,
=======
    private AnimatorSet startAnimationToWorkspaceFromOverlay(
            final Workspace.State fromWorkspaceState, final Workspace.State toWorkspaceState,
            final int toWorkspacePage,
            final View buttonView, final BaseContainerView fromView,
            final boolean animated, final Runnable onCompleteRunnable,
>>>>>>> 3826bab2
            final PrivateTransitionCallbacks pCb) {
        final AnimatorSet animation = LauncherAnimUtils.createAnimatorSet();
        final Resources res = mLauncher.getResources();
        final boolean material = Utilities.ATLEAST_LOLLIPOP;
        final int revealDuration = res.getInteger(R.integer.config_overlayRevealTime);
        final int itemsAlphaStagger =
                res.getInteger(R.integer.config_overlayItemsAlphaStagger);

        final View toView = mLauncher.getWorkspace();

        final HashMap<View, Integer> layerViews = new HashMap<>();

        // If for some reason our views aren't initialized, don't animate
        boolean initialized = buttonView != null;

        // Cancel the current animation
        cancelAnimation();

<<<<<<< HEAD
        playCommonTransitionAnimations(fromWorkspaceState, toWorkspaceState, fromView, toView,
                overlaySearchBarView, animated, initialized, animation, revealDuration, layerViews);

        if (animated && initialized) {
=======
        // Create the workspace animation.
        // NOTE: this call apparently also sets the state for the workspace if !animated
        Animator workspaceAnim = mLauncher.startWorkspaceStateChangeAnimation(toWorkspaceState,
                toWorkspacePage, animated, layerViews);

        // Animate the search bar
        startWorkspaceSearchBarAnimation(
                toWorkspaceState, animated ? revealDuration : 0, animation);

        Animator updateTransitionStepAnim = dispatchOnLauncherTransitionStepAnim(fromView, toView);

        if (animated && initialized) {
            // Play the workspace animation
            if (workspaceAnim != null) {
                animation.play(workspaceAnim);
            }

            animation.play(updateTransitionStepAnim);
            final View revealView = fromView.getRevealView();
            final View contentView = fromView.getContentView();

>>>>>>> 3826bab2
            // hideAppsCustomizeHelper is called in some cases when it is already hidden
            // don't perform all these no-op animations. In particularly, this was causing
            // the all-apps button to pop in and out.
            if (fromView.getVisibility() == View.VISIBLE) {
                int width = revealView.getMeasuredWidth();
                int height = revealView.getMeasuredHeight();
                float revealRadius = (float) Math.hypot(width / 2, height / 2);
                revealView.setVisibility(View.VISIBLE);
                revealView.setAlpha(1f);
                revealView.setTranslationY(0);
                layerViews.put(revealView, BUILD_AND_SET_LAYER);

                // Calculate the final animation values
                final float revealViewToXDrift;
                final float revealViewToYDrift;
                if (material) {
                    int[] buttonViewToPanelDelta = Utilities.getCenterDeltaInScreenSpace(revealView,
                            buttonView, null);
                    revealViewToYDrift = buttonViewToPanelDelta[1];
                    revealViewToXDrift = buttonViewToPanelDelta[0];
                } else {
                    revealViewToYDrift = 2 * height / 3;
                    revealViewToXDrift = 0;
                }

                // The vertical motion of the apps panel should be delayed by one frame
                // from the conceal animation in order to give the right feel. We correspondingly
                // shorten the duration so that the slide and conceal end at the same time.
                TimeInterpolator decelerateInterpolator = material ?
                        new LogDecelerateInterpolator(100, 0) :
                        new DecelerateInterpolator(1f);
                ObjectAnimator panelDriftY = ObjectAnimator.ofFloat(revealView, "translationY",
                        0, revealViewToYDrift);
                panelDriftY.setDuration(revealDuration - SINGLE_FRAME_DELAY);
                panelDriftY.setStartDelay(itemsAlphaStagger + SINGLE_FRAME_DELAY);
                panelDriftY.setInterpolator(decelerateInterpolator);
                animation.play(panelDriftY);

                ObjectAnimator panelDriftX = ObjectAnimator.ofFloat(revealView, "translationX",
                        0, revealViewToXDrift);
                panelDriftX.setDuration(revealDuration - SINGLE_FRAME_DELAY);
                panelDriftX.setStartDelay(itemsAlphaStagger + SINGLE_FRAME_DELAY);
                panelDriftX.setInterpolator(decelerateInterpolator);
                animation.play(panelDriftX);

                // Setup animation for the reveal panel alpha
                final float revealViewToAlpha = !material ? 0f :
                        pCb.materialRevealViewFinalAlpha;
                if (revealViewToAlpha != 1f) {
                    ObjectAnimator panelAlpha = ObjectAnimator.ofFloat(revealView, "alpha",
                            1f, revealViewToAlpha);
                    panelAlpha.setDuration(material ? revealDuration : 150);
                    panelAlpha.setStartDelay(material ? 0 : itemsAlphaStagger + SINGLE_FRAME_DELAY);
                    panelAlpha.setInterpolator(decelerateInterpolator);
                    animation.play(panelAlpha);
                }

                // Setup the animation for the content view
                layerViews.put(contentView, BUILD_AND_SET_LAYER);

                // Create the individual animators
                ObjectAnimator pageDrift = ObjectAnimator.ofFloat(contentView, "translationY",
                        0, revealViewToYDrift);
                contentView.setTranslationY(0);
                pageDrift.setDuration(revealDuration - SINGLE_FRAME_DELAY);
                pageDrift.setInterpolator(decelerateInterpolator);
                pageDrift.setStartDelay(itemsAlphaStagger + SINGLE_FRAME_DELAY);
                animation.play(pageDrift);

                contentView.setAlpha(1f);
                ObjectAnimator itemsAlpha = ObjectAnimator.ofFloat(contentView, "alpha", 1f, 0f);
                itemsAlpha.setDuration(100);
                itemsAlpha.setInterpolator(decelerateInterpolator);
                animation.play(itemsAlpha);

                if (material) {
                    // Animate the all apps button
                    float finalRadius = pCb.getMaterialRevealViewStartFinalRadius();
                    AnimatorListenerAdapter listener =
                            pCb.getMaterialRevealViewAnimatorListener(revealView, buttonView);
                    Animator reveal = UiThreadCircularReveal.createCircularReveal(revealView, width / 2,
                            height / 2, revealRadius, finalRadius);
                    reveal.setInterpolator(new LogDecelerateInterpolator(100, 0));
                    reveal.setDuration(revealDuration);
                    reveal.setStartDelay(itemsAlphaStagger);
                    if (listener != null) {
                        reveal.addListener(listener);
                    }
                    animation.play(reveal);
                }
            }

            dispatchOnLauncherTransitionPrepare(fromView, animated, true);
            dispatchOnLauncherTransitionPrepare(toView, animated, true);

            animation.addListener(new AnimatorListenerAdapter() {
                @Override
                public void onAnimationEnd(Animator animation) {
                    fromView.setVisibility(View.GONE);
                    dispatchOnLauncherTransitionEnd(fromView, animated, true);
                    dispatchOnLauncherTransitionEnd(toView, animated, true);

                    // Run any queued runnables
                    if (onCompleteRunnable != null) {
                        onCompleteRunnable.run();
                    }

                    // Disable all necessary layers
                    for (View v : layerViews.keySet()) {
                        if (layerViews.get(v) == BUILD_AND_SET_LAYER) {
                            v.setLayerType(View.LAYER_TYPE_NONE, null);
                        }
                    }

                    // Reset page transforms
                    if (contentView != null) {
                        contentView.setTranslationX(0);
                        contentView.setTranslationY(0);
                        contentView.setAlpha(1);
                    }

                    // This can hold unnecessary references to views.
                    cleanupAnimation();
                    pCb.onTransitionComplete();
                }
            });

            final AnimatorSet stateAnimation = animation;
            final Runnable startAnimRunnable = new Runnable() {
                @TargetApi(Build.VERSION_CODES.LOLLIPOP)
                public void run() {
                    // Check that mCurrentAnimation hasn't changed while
                    // we waited for a layout/draw pass
                    if (mCurrentAnimation != stateAnimation)
                        return;

                    dispatchOnLauncherTransitionStart(fromView, animated, false);
                    dispatchOnLauncherTransitionStart(toView, animated, false);

                    // Enable all necessary layers
                    for (View v : layerViews.keySet()) {
                        if (layerViews.get(v) == BUILD_AND_SET_LAYER) {
                            v.setLayerType(View.LAYER_TYPE_HARDWARE, null);
                        }
                        if (Utilities.ATLEAST_LOLLIPOP && v.isAttachedToWindow()) {
                            v.buildLayer();
                        }
                    }
                    stateAnimation.start();
                }
            };
            fromView.post(startAnimRunnable);

            return animation;
        } else /* if (!(animated && initialized)) */ {
            fromView.setVisibility(View.GONE);
            dispatchOnLauncherTransitionPrepare(fromView, animated, true);
            dispatchOnLauncherTransitionStart(fromView, animated, true);
            dispatchOnLauncherTransitionEnd(fromView, animated, true);
            dispatchOnLauncherTransitionPrepare(toView, animated, true);
            dispatchOnLauncherTransitionStart(toView, animated, true);
            dispatchOnLauncherTransitionEnd(toView, animated, true);
            pCb.onTransitionComplete();

            // Run any queued runnables
            if (onCompleteRunnable != null) {
                onCompleteRunnable.run();
            }

            return null;
        }
    }

    /**
     * Coordinates the workspace search bar animation along with the launcher state animation.
     */
    private void startWorkspaceSearchBarAnimation(
            final Workspace.State toWorkspaceState, int duration, AnimatorSet animation) {
        final SearchDropTargetBar.State toSearchBarState =
                toWorkspaceState.getSearchDropTargetBarState();
        mLauncher.getSearchDropTargetBar().animateToState(toSearchBarState, duration, animation);
    }

    /**
     * Dispatches the prepare-transition event to suitable views.
     */
    void dispatchOnLauncherTransitionPrepare(View v, boolean animated, boolean toWorkspace) {
        if (v instanceof LauncherTransitionable) {
            ((LauncherTransitionable) v).onLauncherTransitionPrepare(mLauncher, animated,
                    toWorkspace);
        }
    }

    /**
     * Dispatches the start-transition event to suitable views.
     */
    void dispatchOnLauncherTransitionStart(View v, boolean animated, boolean toWorkspace) {
        if (v instanceof LauncherTransitionable) {
            ((LauncherTransitionable) v).onLauncherTransitionStart(mLauncher, animated,
                    toWorkspace);
        }

        // Update the workspace transition step as well
        dispatchOnLauncherTransitionStep(v, 0f);
    }

    /**
     * Dispatches the step-transition event to suitable views.
     */
    void dispatchOnLauncherTransitionStep(View v, float t) {
        if (v instanceof LauncherTransitionable) {
            ((LauncherTransitionable) v).onLauncherTransitionStep(mLauncher, t);
        }
    }

    /**
     * Dispatches the end-transition event to suitable views.
     */
    void dispatchOnLauncherTransitionEnd(View v, boolean animated, boolean toWorkspace) {
        if (v instanceof LauncherTransitionable) {
            ((LauncherTransitionable) v).onLauncherTransitionEnd(mLauncher, animated,
                    toWorkspace);
        }

        // Update the workspace transition step as well
        dispatchOnLauncherTransitionStep(v, 1f);
    }

    /**
     * Cancels the current animation.
     */
    private void cancelAnimation() {
        if (mCurrentAnimation != null) {
            mCurrentAnimation.setDuration(0);
            mCurrentAnimation.cancel();
            mCurrentAnimation = null;
        }
    }

    @Thunk void cleanupAnimation() {
        mCurrentAnimation = null;
    }
}<|MERGE_RESOLUTION|>--- conflicted
+++ resolved
@@ -165,16 +165,6 @@
             final boolean animated) {
         final WidgetsContainerView toView = mLauncher.getWidgetsView();
         final View buttonView = mLauncher.getWidgetsButton();
-<<<<<<< HEAD
-        PrivateTransitionCallbacks cb = new PrivateTransitionCallbacks() {
-            @Override
-            public float getMaterialRevealViewFinalAlpha(View revealView) {
-                return 0.3f;
-            }
-        };
-=======
-
->>>>>>> 3826bab2
         mCurrentAnimation = startAnimationToOverlay(fromWorkspaceState,
                 Workspace.State.OVERVIEW_HIDDEN, buttonView, toView, animated,
                 new PrivateTransitionCallbacks(FINAL_REVEAL_ALPHA_FOR_WIDGETS));
@@ -229,21 +219,8 @@
         // Cancel the current animation
         cancelAnimation();
 
-<<<<<<< HEAD
-        playCommonTransitionAnimations(fromWorkspaceState, toWorkspaceState, fromView, toView,
-                overlaySearchBarView, animated, initialized, animation, revealDuration, layerViews);
-=======
-        // Create the workspace animation.
-        // NOTE: this call apparently also sets the state for the workspace if !animated
-        Animator workspaceAnim = mLauncher.startWorkspaceStateChangeAnimation(toWorkspaceState, -1,
-                animated, layerViews);
-
-        // Animate the search bar
-        startWorkspaceSearchBarAnimation(
-                toWorkspaceState, animated ? revealDuration : 0, animation);
-
-        Animator updateTransitionStepAnim = dispatchOnLauncherTransitionStepAnim(fromView, toView);
->>>>>>> 3826bab2
+        playCommonTransitionAnimations(toWorkspaceState, fromView, toView,
+                animated, initialized, animation, revealDuration, layerViews);
 
         final View contentView = toView.getContentView();
 
@@ -409,8 +386,8 @@
     /**
      * Plays animations used by various transitions.
      */
-    private void playCommonTransitionAnimations(Workspace.State fromWorkspaceState,
-            Workspace.State toWorkspaceState, View fromView, View toView, View overlaySearchBarView,
+    private void playCommonTransitionAnimations(
+            Workspace.State toWorkspaceState, View fromView, View toView,
             boolean animated, boolean initialized, AnimatorSet animation, int revealDuration,
             HashMap<View, Integer> layerViews) {
         // Create the workspace animation.
@@ -419,8 +396,10 @@
                 animated, layerViews);
 
         // Animate the search bar
-        startWorkspaceSearchBarAnimation(animation, fromWorkspaceState, toWorkspaceState,
-                animated ? revealDuration : 0, overlaySearchBarView);
+        final SearchDropTargetBar.State toSearchBarState =
+                toWorkspaceState.getSearchDropTargetBarState();
+        mLauncher.getSearchDropTargetBar().animateToState(toSearchBarState,
+                animated ? revealDuration : 0, animation);
 
         if (animated && initialized) {
             // Play the workspace animation
@@ -486,14 +465,8 @@
         };
         // Only animate the search bar if animating to spring loaded mode from all apps
         mCurrentAnimation = startAnimationToWorkspaceFromOverlay(fromWorkspaceState, toWorkspaceState,
-<<<<<<< HEAD
-                mLauncher.getAllAppsButton(), appsView, appsView.getContentView(),
-                appsView.getRevealView(), appsView.getSearchBarView(), animated,
-                onCompleteRunnable, cb);
-=======
-                toWorkspacePage, mLauncher.getAllAppsButton(), appsView,
+                mLauncher.getAllAppsButton(), appsView,
                 animated, onCompleteRunnable, cb);
->>>>>>> 3826bab2
     }
 
     /**
@@ -516,17 +489,10 @@
                 };
             }
         };
-<<<<<<< HEAD
-        mCurrentAnimation = startAnimationToWorkspaceFromOverlay(fromWorkspaceState,
-                toWorkspaceState, mLauncher.getWidgetsButton(), widgetsView,
-                widgetsView.getContentView(), widgetsView.getRevealView(), null, animated,
-                onCompleteRunnable, cb);
-=======
         mCurrentAnimation = startAnimationToWorkspaceFromOverlay(
                 fromWorkspaceState, toWorkspaceState,
-                toWorkspacePage, mLauncher.getWidgetsButton(), widgetsView,
+                mLauncher.getWidgetsButton(), widgetsView,
                 animated, onCompleteRunnable, cb);
->>>>>>> 3826bab2
     }
 
     /**
@@ -544,8 +510,8 @@
         // Cancel the current animation
         cancelAnimation();
 
-        playCommonTransitionAnimations(fromWorkspaceState, toWorkspaceState, fromWorkspace, null,
-                null, animated, animated, animation, revealDuration, layerViews);
+        playCommonTransitionAnimations(toWorkspaceState, fromWorkspace, null,
+                animated, animated, animation, revealDuration, layerViews);
 
         if (animated) {
             dispatchOnLauncherTransitionPrepare(fromWorkspace, animated, true);
@@ -613,18 +579,10 @@
     /**
      * Creates and starts a new animation to the workspace.
      */
-<<<<<<< HEAD
-    private AnimatorSet startAnimationToWorkspaceFromOverlay(final Workspace.State fromWorkspaceState,
-            final Workspace.State toWorkspaceState, final View buttonView,
-            final View fromView, final View contentView, final View revealView,
-            final View overlaySearchBarView, final boolean animated, final Runnable onCompleteRunnable,
-=======
     private AnimatorSet startAnimationToWorkspaceFromOverlay(
             final Workspace.State fromWorkspaceState, final Workspace.State toWorkspaceState,
-            final int toWorkspacePage,
             final View buttonView, final BaseContainerView fromView,
             final boolean animated, final Runnable onCompleteRunnable,
->>>>>>> 3826bab2
             final PrivateTransitionCallbacks pCb) {
         final AnimatorSet animation = LauncherAnimUtils.createAnimatorSet();
         final Resources res = mLauncher.getResources();
@@ -643,34 +601,13 @@
         // Cancel the current animation
         cancelAnimation();
 
-<<<<<<< HEAD
-        playCommonTransitionAnimations(fromWorkspaceState, toWorkspaceState, fromView, toView,
-                overlaySearchBarView, animated, initialized, animation, revealDuration, layerViews);
+        playCommonTransitionAnimations(toWorkspaceState, fromView, toView,
+                animated, initialized, animation, revealDuration, layerViews);
 
         if (animated && initialized) {
-=======
-        // Create the workspace animation.
-        // NOTE: this call apparently also sets the state for the workspace if !animated
-        Animator workspaceAnim = mLauncher.startWorkspaceStateChangeAnimation(toWorkspaceState,
-                toWorkspacePage, animated, layerViews);
-
-        // Animate the search bar
-        startWorkspaceSearchBarAnimation(
-                toWorkspaceState, animated ? revealDuration : 0, animation);
-
-        Animator updateTransitionStepAnim = dispatchOnLauncherTransitionStepAnim(fromView, toView);
-
-        if (animated && initialized) {
-            // Play the workspace animation
-            if (workspaceAnim != null) {
-                animation.play(workspaceAnim);
-            }
-
-            animation.play(updateTransitionStepAnim);
             final View revealView = fromView.getRevealView();
             final View contentView = fromView.getContentView();
 
->>>>>>> 3826bab2
             // hideAppsCustomizeHelper is called in some cases when it is already hidden
             // don't perform all these no-op animations. In particularly, this was causing
             // the all-apps button to pop in and out.
@@ -845,16 +782,6 @@
     }
 
     /**
-     * Coordinates the workspace search bar animation along with the launcher state animation.
-     */
-    private void startWorkspaceSearchBarAnimation(
-            final Workspace.State toWorkspaceState, int duration, AnimatorSet animation) {
-        final SearchDropTargetBar.State toSearchBarState =
-                toWorkspaceState.getSearchDropTargetBarState();
-        mLauncher.getSearchDropTargetBar().animateToState(toSearchBarState, duration, animation);
-    }
-
-    /**
      * Dispatches the prepare-transition event to suitable views.
      */
     void dispatchOnLauncherTransitionPrepare(View v, boolean animated, boolean toWorkspace) {
