/*
 * Copyright (C) 2008 The Android Open Source Project
 *
 * Licensed under the Apache License, Version 2.0 (the "License");
 * you may not use this file except in compliance with the License.
 * You may obtain a copy of the License at
 *
 *      http://www.apache.org/licenses/LICENSE-2.0
 *
 * Unless required by applicable law or agreed to in writing, software
 * distributed under the License is distributed on an "AS IS" BASIS,
 * WITHOUT WARRANTIES OR CONDITIONS OF ANY KIND, either express or implied.
 * See the License for the specific language governing permissions and
 * limitations under the License.
 */

package com.android.launcher3;

import android.animation.Animator;
import android.animation.AnimatorListenerAdapter;
import android.animation.LayoutTransition;
import android.animation.ObjectAnimator;
import android.animation.PropertyValuesHolder;
import android.annotation.SuppressLint;
import android.annotation.TargetApi;
import android.app.WallpaperManager;
import android.appwidget.AppWidgetHostView;
import android.appwidget.AppWidgetProviderInfo;
import android.content.ComponentName;
import android.content.Context;
import android.content.res.Resources;
import android.content.res.TypedArray;
import android.graphics.Bitmap;
import android.graphics.Canvas;
import android.graphics.Paint;
import android.graphics.Point;
import android.graphics.PointF;
import android.graphics.Rect;
import android.graphics.Region.Op;
import android.graphics.drawable.Drawable;
import android.os.AsyncTask;
import android.os.Build;
import android.os.Bundle;
import android.os.Handler;
import android.os.IBinder;
import android.os.Parcelable;
import android.util.AttributeSet;
import android.util.Log;
import android.util.SparseArray;
import android.view.Choreographer;
import android.view.MotionEvent;
import android.view.View;
import android.view.ViewGroup;
import android.view.accessibility.AccessibilityManager;
import android.view.animation.DecelerateInterpolator;
import android.view.animation.Interpolator;
import android.widget.TextView;

import com.android.launcher3.FolderIcon.FolderRingAnimator;
import com.android.launcher3.Launcher.CustomContentCallbacks;
import com.android.launcher3.Launcher.LauncherOverlay;
import com.android.launcher3.LauncherSettings.Favorites;
import com.android.launcher3.UninstallDropTarget.UninstallSource;
import com.android.launcher3.accessibility.LauncherAccessibilityDelegate;
import com.android.launcher3.accessibility.LauncherAccessibilityDelegate.AccessibilityDragSource;
import com.android.launcher3.accessibility.OverviewScreenAccessibilityDelegate;
import com.android.launcher3.accessibility.WorkspaceAccessibilityHelper;
import com.android.launcher3.compat.UserHandleCompat;
import com.android.launcher3.config.ProviderConfig;
import com.android.launcher3.dragndrop.DragController;
import com.android.launcher3.dragndrop.DragLayer;
import com.android.launcher3.dragndrop.DragScroller;
import com.android.launcher3.dragndrop.DragView;
import com.android.launcher3.dragndrop.SpringLoadedDragController;
import com.android.launcher3.util.LongArrayMap;
import com.android.launcher3.util.Thunk;
import com.android.launcher3.util.WallpaperUtils;
import com.android.launcher3.widget.PendingAddShortcutInfo;
import com.android.launcher3.widget.PendingAddWidgetInfo;

import java.util.ArrayList;
import java.util.HashMap;
import java.util.HashSet;
import java.util.concurrent.atomic.AtomicInteger;

/**
 * The workspace is a wide area with a wallpaper and a finite number of pages.
 * Each page contains a number of icons, folders or widgets the user can
 * interact with. A workspace is meant to be used with a fixed width only.
 */
public class Workspace extends PagedView
        implements DropTarget, DragSource, DragScroller, View.OnTouchListener,
        DragController.DragListener, LauncherTransitionable, ViewGroup.OnHierarchyChangeListener,
        Insettable, UninstallSource, AccessibilityDragSource, Stats.LaunchSourceProvider {
    private static final String TAG = "Launcher.Workspace";

    private static boolean ENFORCE_DRAG_EVENT_ORDER = false;

    private static final int SNAP_OFF_EMPTY_SCREEN_DURATION = 400;
    private static final int FADE_EMPTY_SCREEN_DURATION = 150;

    private static final int ADJACENT_SCREEN_DROP_DURATION = 300;

    private static final boolean MAP_NO_RECURSE = false;
    private static final boolean MAP_RECURSE = true;

    // The screen id used for the empty screen always present to the right.
    public final static long EXTRA_EMPTY_SCREEN_ID = -201;
    private final static long CUSTOM_CONTENT_SCREEN_ID = -301;

    private static final long CUSTOM_CONTENT_GESTURE_DELAY = 200;
    private long mTouchDownTime = -1;
    private long mCustomContentShowTime = -1;

    private LayoutTransition mLayoutTransition;
    @Thunk final WallpaperManager mWallpaperManager;
    @Thunk IBinder mWindowToken;

    private int mOriginalDefaultPage;
    private int mDefaultPage;

    private ShortcutAndWidgetContainer mDragSourceInternal;

    @Thunk LongArrayMap<CellLayout> mWorkspaceScreens = new LongArrayMap<>();
    @Thunk ArrayList<Long> mScreenOrder = new ArrayList<Long>();

    @Thunk Runnable mRemoveEmptyScreenRunnable;
    @Thunk boolean mDeferRemoveExtraEmptyScreen = false;
    @Thunk boolean mAddNewPageOnDrag = true;

    /**
     * CellInfo for the cell that is currently being dragged
     */
    private CellLayout.CellInfo mDragInfo;

    /**
     * Target drop area calculated during last acceptDrop call.
     */
    @Thunk int[] mTargetCell = new int[2];
    private int mDragOverX = -1;
    private int mDragOverY = -1;

    CustomContentCallbacks mCustomContentCallbacks;
    boolean mCustomContentShowing;
    private float mLastCustomContentScrollProgress = -1f;
    private String mCustomContentDescription = "";

    /**
     * The CellLayout that is currently being dragged over
     */
    @Thunk CellLayout mDragTargetLayout = null;
    /**
     * The CellLayout that we will show as glowing
     */
    private CellLayout mDragOverlappingLayout = null;

    /**
     * The CellLayout which will be dropped to
     */
    private CellLayout mDropToLayout = null;

    @Thunk Launcher mLauncher;
    @Thunk IconCache mIconCache;
    @Thunk DragController mDragController;

    // These are temporary variables to prevent having to allocate a new object just to
    // return an (x, y) value from helper functions. Do NOT use them to maintain other state.
    private static final Rect sTempRect = new Rect();
    private final int[] mTempXY = new int[2];
    @Thunk float[] mDragViewVisualCenter = new float[2];
    private float[] mTempCellLayoutCenterCoordinates = new float[2];
    private int[] mTempVisiblePagesRange = new int[2];

    private SpringLoadedDragController mSpringLoadedDragController;
    private float mSpringLoadedShrinkFactor;
    private float mOverviewModeShrinkFactor;

    // State variable that indicates whether the pages are small (ie when you're
    // in all apps or customize mode)

    enum State {
        NORMAL          (SearchDropTargetBar.State.SEARCH_BAR),
        NORMAL_HIDDEN   (SearchDropTargetBar.State.INVISIBLE),
        SPRING_LOADED   (SearchDropTargetBar.State.DROP_TARGET),
        OVERVIEW        (SearchDropTargetBar.State.INVISIBLE),
        OVERVIEW_HIDDEN (SearchDropTargetBar.State.INVISIBLE);

        private final SearchDropTargetBar.State mBarState;

        State(SearchDropTargetBar.State searchBarState) {
            mBarState = searchBarState;
        }

        public SearchDropTargetBar.State getSearchDropTargetBarState() {
            return mBarState;
        }
    };

    private State mState = State.NORMAL;
    private boolean mIsSwitchingState = false;

    boolean mAnimatingViewIntoPlace = false;
    boolean mChildrenLayersEnabled = true;

    private boolean mStripScreensOnPageStopMoving = false;

    /** Is the user is dragging an item near the edge of a page? */
    private boolean mInScrollArea = false;

    private HolographicOutlineHelper mOutlineHelper;
    @Thunk Bitmap mDragOutline = null;
    public static final int DRAG_BITMAP_PADDING = 2;
    private boolean mWorkspaceFadeInAdjacentScreens;

    WallpaperOffsetInterpolator mWallpaperOffset;
    @Thunk boolean mWallpaperIsLiveWallpaper;
    @Thunk int mNumPagesForWallpaperParallax;
    @Thunk float mLastSetWallpaperOffsetSteps = 0;

    @Thunk Runnable mDelayedResizeRunnable;
    private Runnable mDelayedSnapToPageRunnable;

    // Variables relating to the creation of user folders by hovering shortcuts over shortcuts
    private static final int FOLDER_CREATION_TIMEOUT = 0;
    public static final int REORDER_TIMEOUT = 350;
    private final Alarm mFolderCreationAlarm = new Alarm();
    private final Alarm mReorderAlarm = new Alarm();
    @Thunk FolderRingAnimator mDragFolderRingAnimator = null;
    private FolderIcon mDragOverFolderIcon = null;
    private boolean mCreateUserFolderOnDrop = false;
    private boolean mAddToExistingFolderOnDrop = false;
    private float mMaxDistanceForFolderCreation;

    private final Canvas mCanvas = new Canvas();

    // Variables relating to touch disambiguation (scrolling workspace vs. scrolling a widget)
    private float mXDown;
    private float mYDown;
    final static float START_DAMPING_TOUCH_SLOP_ANGLE = (float) Math.PI / 6;
    final static float MAX_SWIPE_ANGLE = (float) Math.PI / 3;
    final static float TOUCH_SLOP_DAMPING_FACTOR = 4;

    // Relating to the animation of items being dropped externally
    public static final int ANIMATE_INTO_POSITION_AND_DISAPPEAR = 0;
    public static final int ANIMATE_INTO_POSITION_AND_REMAIN = 1;
    public static final int ANIMATE_INTO_POSITION_AND_RESIZE = 2;
    public static final int COMPLETE_TWO_STAGE_WIDGET_DROP_ANIMATION = 3;
    public static final int CANCEL_TWO_STAGE_WIDGET_DROP_ANIMATION = 4;

    // Related to dragging, folder creation and reordering
    private static final int DRAG_MODE_NONE = 0;
    private static final int DRAG_MODE_CREATE_FOLDER = 1;
    private static final int DRAG_MODE_ADD_TO_FOLDER = 2;
    private static final int DRAG_MODE_REORDER = 3;
    private int mDragMode = DRAG_MODE_NONE;
    @Thunk int mLastReorderX = -1;
    @Thunk int mLastReorderY = -1;

    private SparseArray<Parcelable> mSavedStates;
    private final ArrayList<Integer> mRestoredPages = new ArrayList<Integer>();

    private float mCurrentScale;
    private float mTransitionProgress;

    @Thunk Runnable mDeferredAction;
    private boolean mDeferDropAfterUninstall;
    private boolean mUninstallSuccessful;

    // State related to Launcher Overlay
    LauncherOverlay mLauncherOverlay;
    boolean mScrollInteractionBegan;
    boolean mStartedSendingScrollEvents;
    boolean mShouldSendPageSettled;
    int mLastOverlaySroll = 0;
    private boolean mForceDrawAdjacentPages = false;

    // Handles workspace state transitions
    private WorkspaceStateTransitionAnimation mStateTransitionAnimation;

    private AccessibilityDelegate mPagesAccessibilityDelegate;

    /**
     * Used to inflate the Workspace from XML.
     *
     * @param context The application's context.
     * @param attrs The attributes set containing the Workspace's customization values.
     */
    public Workspace(Context context, AttributeSet attrs) {
        this(context, attrs, 0);
    }

    /**
     * Used to inflate the Workspace from XML.
     *
     * @param context The application's context.
     * @param attrs The attributes set containing the Workspace's customization values.
     * @param defStyle Unused.
     */
    public Workspace(Context context, AttributeSet attrs, int defStyle) {
        super(context, attrs, defStyle);

        mOutlineHelper = HolographicOutlineHelper.obtain(context);

        mLauncher = (Launcher) context;
        mStateTransitionAnimation = new WorkspaceStateTransitionAnimation(mLauncher, this);
        final Resources res = getResources();
        DeviceProfile grid = mLauncher.getDeviceProfile();
        mWorkspaceFadeInAdjacentScreens = grid.shouldFadeAdjacentWorkspaceScreens();
        mFadeInAdjacentScreens = false;
        mWallpaperManager = WallpaperManager.getInstance(context);

        TypedArray a = context.obtainStyledAttributes(attrs,
                R.styleable.Workspace, defStyle, 0);
        mSpringLoadedShrinkFactor =
                res.getInteger(R.integer.config_workspaceSpringLoadShrinkPercentage) / 100.0f;
        mOverviewModeShrinkFactor =
                res.getInteger(R.integer.config_workspaceOverviewShrinkPercentage) / 100f;
        mOriginalDefaultPage = mDefaultPage = a.getInt(R.styleable.Workspace_defaultScreen, 1);
        a.recycle();

        setOnHierarchyChangeListener(this);
        setHapticFeedbackEnabled(false);

        initWorkspace();

        // Disable multitouch across the workspace/all apps/customize tray
        setMotionEventSplittingEnabled(true);
    }

    @Override
    public void setInsets(Rect insets) {
        mInsets.set(insets);

        CellLayout customScreen = getScreenWithId(CUSTOM_CONTENT_SCREEN_ID);
        if (customScreen != null) {
            View customContent = customScreen.getShortcutsAndWidgets().getChildAt(0);
            if (customContent instanceof Insettable) {
                ((Insettable) customContent).setInsets(mInsets);
            }
        }
    }

    // estimate the size of a widget with spans hSpan, vSpan. return MAX_VALUE for each
    // dimension if unsuccessful
    public int[] estimateItemSize(ItemInfo itemInfo, boolean springLoaded) {
        int[] size = new int[2];
        if (getChildCount() > 0) {
            // Use the first non-custom page to estimate the child position
            CellLayout cl = (CellLayout) getChildAt(numCustomPages());
            Rect r = estimateItemPosition(cl, itemInfo, 0, 0, itemInfo.spanX, itemInfo.spanY);
            size[0] = r.width();
            size[1] = r.height();
            if (springLoaded) {
                size[0] *= mSpringLoadedShrinkFactor;
                size[1] *= mSpringLoadedShrinkFactor;
            }
            return size;
        } else {
            size[0] = Integer.MAX_VALUE;
            size[1] = Integer.MAX_VALUE;
            return size;
        }
    }

    public Rect estimateItemPosition(CellLayout cl, ItemInfo pendingInfo,
            int hCell, int vCell, int hSpan, int vSpan) {
        Rect r = new Rect();
        cl.cellToRect(hCell, vCell, hSpan, vSpan, r);
        return r;
    }

    @Override
    public void onDragStart(final DragSource source, ItemInfo info, int dragAction) {
        if (ENFORCE_DRAG_EVENT_ORDER) {
            enfoceDragParity("onDragStart", 0, 0);
        }

        updateChildrenLayersEnabled(false);
        mLauncher.lockScreenOrientation();
        mLauncher.onInteractionBegin();
        // Prevent any Un/InstallShortcutReceivers from updating the db while we are dragging
        InstallShortcutReceiver.enableInstallQueue();

        if (mAddNewPageOnDrag) {
            mDeferRemoveExtraEmptyScreen = false;
            addExtraEmptyScreenOnDrag();
        }
    }

    public void setAddNewPageOnDrag(boolean addPage) {
        mAddNewPageOnDrag = addPage;
    }

    public void deferRemoveExtraEmptyScreen() {
        mDeferRemoveExtraEmptyScreen = true;
    }

    @Override
    public void onDragEnd() {
        if (ENFORCE_DRAG_EVENT_ORDER) {
            enfoceDragParity("onDragEnd", 0, 0);
        }

        if (!mDeferRemoveExtraEmptyScreen) {
            removeExtraEmptyScreen(true, mDragSourceInternal != null);
        }

        updateChildrenLayersEnabled(false);
        mLauncher.unlockScreenOrientation(false);

        // Re-enable any Un/InstallShortcutReceiver and now process any queued items
        InstallShortcutReceiver.disableAndFlushInstallQueue(getContext());

        mDragSourceInternal = null;
        mLauncher.onInteractionEnd();
    }

    /**
     * Initializes various states for this workspace.
     */
    protected void initWorkspace() {
        mCurrentPage = mDefaultPage;
        LauncherAppState app = LauncherAppState.getInstance();
        DeviceProfile grid = mLauncher.getDeviceProfile();
        mIconCache = app.getIconCache();
        setWillNotDraw(false);
        setClipChildren(false);
        setClipToPadding(false);
        setChildrenDrawnWithCacheEnabled(true);

        setMinScale(mOverviewModeShrinkFactor);
        setupLayoutTransition();

        mWallpaperOffset = new WallpaperOffsetInterpolator();

        mMaxDistanceForFolderCreation = (0.55f * grid.iconSizePx);

        // Set the wallpaper dimensions when Launcher starts up
        setWallpaperDimension();

        setEdgeGlowColor(getResources().getColor(R.color.workspace_edge_effect_color));
    }

    private void setupLayoutTransition() {
        // We want to show layout transitions when pages are deleted, to close the gap.
        mLayoutTransition = new LayoutTransition();
        mLayoutTransition.enableTransitionType(LayoutTransition.DISAPPEARING);
        mLayoutTransition.enableTransitionType(LayoutTransition.CHANGE_DISAPPEARING);
        mLayoutTransition.disableTransitionType(LayoutTransition.APPEARING);
        mLayoutTransition.disableTransitionType(LayoutTransition.CHANGE_APPEARING);
        setLayoutTransition(mLayoutTransition);
    }

    void enableLayoutTransitions() {
        setLayoutTransition(mLayoutTransition);
    }
    void disableLayoutTransitions() {
        setLayoutTransition(null);
    }

    @Override
    public void onChildViewAdded(View parent, View child) {
        if (!(child instanceof CellLayout)) {
            throw new IllegalArgumentException("A Workspace can only have CellLayout children.");
        }
        CellLayout cl = ((CellLayout) child);
        cl.setOnInterceptTouchListener(this);
        cl.setClickable(true);
        cl.setImportantForAccessibility(IMPORTANT_FOR_ACCESSIBILITY_NO);
        super.onChildViewAdded(parent, child);
    }

    protected boolean shouldDrawChild(View child) {
        final CellLayout cl = (CellLayout) child;
        return super.shouldDrawChild(child) &&
            (mIsSwitchingState ||
             cl.getShortcutsAndWidgets().getAlpha() > 0 ||
             cl.getBackgroundAlpha() > 0);
    }

    /**
     * @return The open folder on the current screen, or null if there is none
     */
    public Folder getOpenFolder() {
        DragLayer dragLayer = mLauncher.getDragLayer();
        int count = dragLayer.getChildCount();
        for (int i = 0; i < count; i++) {
            View child = dragLayer.getChildAt(i);
            if (child instanceof Folder) {
                Folder folder = (Folder) child;
                if (folder.getInfo().opened)
                    return folder;
            }
        }
        return null;
    }

    boolean isTouchActive() {
        return mTouchState != TOUCH_STATE_REST;
    }

    public void removeAllWorkspaceScreens() {
        // Disable all layout transitions before removing all pages to ensure that we don't get the
        // transition animations competing with us changing the scroll when we add pages or the
        // custom content screen
        disableLayoutTransitions();

        // Since we increment the current page when we call addCustomContentPage via bindScreens
        // (and other places), we need to adjust the current page back when we clear the pages
        if (hasCustomContent()) {
            removeCustomContentPage();
        }

        // Remove the pages and clear the screen models
        removeAllViews();
        mScreenOrder.clear();
        mWorkspaceScreens.clear();

        // Re-enable the layout transitions
        enableLayoutTransitions();
    }

    public long insertNewWorkspaceScreenBeforeEmptyScreen(long screenId) {
        // Find the index to insert this view into.  If the empty screen exists, then
        // insert it before that.
        int insertIndex = mScreenOrder.indexOf(EXTRA_EMPTY_SCREEN_ID);
        if (insertIndex < 0) {
            insertIndex = mScreenOrder.size();
        }
        return insertNewWorkspaceScreen(screenId, insertIndex);
    }

    public long insertNewWorkspaceScreen(long screenId) {
        return insertNewWorkspaceScreen(screenId, getChildCount());
    }

    public long insertNewWorkspaceScreen(long screenId, int insertIndex) {
        if (mWorkspaceScreens.containsKey(screenId)) {
            throw new RuntimeException("Screen id " + screenId + " already exists!");
        }

        // Inflate the cell layout, but do not add it automatically so that we can get the newly
        // created CellLayout.
        CellLayout newScreen = (CellLayout) mLauncher.getLayoutInflater().inflate(
                        R.layout.workspace_screen, this, false /* attachToRoot */);

        newScreen.setOnLongClickListener(mLongClickListener);
        newScreen.setOnClickListener(mLauncher);
        newScreen.setSoundEffectsEnabled(false);
        mWorkspaceScreens.put(screenId, newScreen);
        mScreenOrder.add(insertIndex, screenId);
        addView(newScreen, insertIndex);

        LauncherAccessibilityDelegate delegate =
                LauncherAppState.getInstance().getAccessibilityDelegate();
        if (delegate != null && delegate.isInAccessibleDrag()) {
            newScreen.enableAccessibleDrag(true, CellLayout.WORKSPACE_ACCESSIBILITY_DRAG);
        }
        return screenId;
    }

    public void createCustomContentContainer() {
        CellLayout customScreen = (CellLayout)
                mLauncher.getLayoutInflater().inflate(R.layout.workspace_screen, this, false);
        customScreen.disableDragTarget();
        customScreen.disableJailContent();

        mWorkspaceScreens.put(CUSTOM_CONTENT_SCREEN_ID, customScreen);
        mScreenOrder.add(0, CUSTOM_CONTENT_SCREEN_ID);

        // We want no padding on the custom content
        customScreen.setPadding(0, 0, 0, 0);

        addFullScreenPage(customScreen);

        // Ensure that the current page and default page are maintained.
        mDefaultPage = mOriginalDefaultPage + 1;

        // Update the custom content hint
        if (mRestorePage != INVALID_RESTORE_PAGE) {
            mRestorePage = mRestorePage + 1;
        } else {
            setCurrentPage(getCurrentPage() + 1);
        }
    }

    public void removeCustomContentPage() {
        CellLayout customScreen = getScreenWithId(CUSTOM_CONTENT_SCREEN_ID);
        if (customScreen == null) {
            throw new RuntimeException("Expected custom content screen to exist");
        }

        mWorkspaceScreens.remove(CUSTOM_CONTENT_SCREEN_ID);
        mScreenOrder.remove(CUSTOM_CONTENT_SCREEN_ID);
        removeView(customScreen);

        if (mCustomContentCallbacks != null) {
            mCustomContentCallbacks.onScrollProgressChanged(0);
            mCustomContentCallbacks.onHide();
        }

        mCustomContentCallbacks = null;

        // Ensure that the current page and default page are maintained.
        mDefaultPage = mOriginalDefaultPage - 1;

        // Update the custom content hint
        if (mRestorePage != INVALID_RESTORE_PAGE) {
            mRestorePage = mRestorePage - 1;
        } else {
            setCurrentPage(getCurrentPage() - 1);
        }
    }

    public void addToCustomContentPage(View customContent, CustomContentCallbacks callbacks,
            String description) {
        if (getPageIndexForScreenId(CUSTOM_CONTENT_SCREEN_ID) < 0) {
            throw new RuntimeException("Expected custom content screen to exist");
        }

        // Add the custom content to the full screen custom page
        CellLayout customScreen = getScreenWithId(CUSTOM_CONTENT_SCREEN_ID);
        int spanX = customScreen.getCountX();
        int spanY = customScreen.getCountY();
        CellLayout.LayoutParams lp = new CellLayout.LayoutParams(0, 0, spanX, spanY);
        lp.canReorder  = false;
        lp.isFullscreen = true;
        if (customContent instanceof Insettable) {
            ((Insettable)customContent).setInsets(mInsets);
        }

        // Verify that the child is removed from any existing parent.
        if (customContent.getParent() instanceof ViewGroup) {
            ViewGroup parent = (ViewGroup) customContent.getParent();
            parent.removeView(customContent);
        }
        customScreen.removeAllViews();
        customScreen.addViewToCellLayout(customContent, 0, 0, lp, true);
        mCustomContentDescription = description;

        mCustomContentCallbacks = callbacks;
    }

    public void addExtraEmptyScreenOnDrag() {
        boolean lastChildOnScreen = false;
        boolean childOnFinalScreen = false;

        // Cancel any pending removal of empty screen
        mRemoveEmptyScreenRunnable = null;

        if (mDragSourceInternal != null) {
            if (mDragSourceInternal.getChildCount() == 1) {
                lastChildOnScreen = true;
            }
            CellLayout cl = (CellLayout) mDragSourceInternal.getParent();
            if (indexOfChild(cl) == getChildCount() - 1) {
                childOnFinalScreen = true;
            }
        }

        // If this is the last item on the final screen
        if (lastChildOnScreen && childOnFinalScreen) {
            return;
        }
        if (!mWorkspaceScreens.containsKey(EXTRA_EMPTY_SCREEN_ID)) {
            insertNewWorkspaceScreen(EXTRA_EMPTY_SCREEN_ID);
        }
    }

    public boolean addExtraEmptyScreen() {
        if (!mWorkspaceScreens.containsKey(EXTRA_EMPTY_SCREEN_ID)) {
            insertNewWorkspaceScreen(EXTRA_EMPTY_SCREEN_ID);
            return true;
        }
        return false;
    }

    private void convertFinalScreenToEmptyScreenIfNecessary() {
        if (mLauncher.isWorkspaceLoading()) {
            // Invalid and dangerous operation if workspace is loading
            Launcher.addDumpLog(TAG, "    - workspace loading, skip", true);
            return;
        }

        if (hasExtraEmptyScreen() || mScreenOrder.size() == 0) return;
        long finalScreenId = mScreenOrder.get(mScreenOrder.size() - 1);

        if (finalScreenId == CUSTOM_CONTENT_SCREEN_ID) return;
        CellLayout finalScreen = mWorkspaceScreens.get(finalScreenId);

        // If the final screen is empty, convert it to the extra empty screen
        if (finalScreen.getShortcutsAndWidgets().getChildCount() == 0 &&
                !finalScreen.isDropPending()) {
            mWorkspaceScreens.remove(finalScreenId);
            mScreenOrder.remove(finalScreenId);

            // if this is the last non-custom content screen, convert it to the empty screen
            mWorkspaceScreens.put(EXTRA_EMPTY_SCREEN_ID, finalScreen);
            mScreenOrder.add(EXTRA_EMPTY_SCREEN_ID);

            // Update the model if we have changed any screens
            mLauncher.getModel().updateWorkspaceScreenOrder(mLauncher, mScreenOrder);
        }
    }

    public void removeExtraEmptyScreen(final boolean animate, boolean stripEmptyScreens) {
        removeExtraEmptyScreenDelayed(animate, null, 0, stripEmptyScreens);
    }

    public void removeExtraEmptyScreenDelayed(final boolean animate, final Runnable onComplete,
            final int delay, final boolean stripEmptyScreens) {
        if (mLauncher.isWorkspaceLoading()) {
            // Don't strip empty screens if the workspace is still loading
            Launcher.addDumpLog(TAG, "    - workspace loading, skip", true);
            return;
        }

        if (delay > 0) {
            postDelayed(new Runnable() {
                @Override
                public void run() {
                    removeExtraEmptyScreenDelayed(animate, onComplete, 0, stripEmptyScreens);
                }
            }, delay);
            return;
        }

        convertFinalScreenToEmptyScreenIfNecessary();
        if (hasExtraEmptyScreen()) {
            int emptyIndex = mScreenOrder.indexOf(EXTRA_EMPTY_SCREEN_ID);
            if (getNextPage() == emptyIndex) {
                snapToPage(getNextPage() - 1, SNAP_OFF_EMPTY_SCREEN_DURATION);
                fadeAndRemoveEmptyScreen(SNAP_OFF_EMPTY_SCREEN_DURATION, FADE_EMPTY_SCREEN_DURATION,
                        onComplete, stripEmptyScreens);
            } else {
                snapToPage(getNextPage(), 0);
                fadeAndRemoveEmptyScreen(0, FADE_EMPTY_SCREEN_DURATION,
                        onComplete, stripEmptyScreens);
            }
            return;
        } else if (stripEmptyScreens) {
            // If we're not going to strip the empty screens after removing
            // the extra empty screen, do it right away.
            stripEmptyScreens();
        }

        if (onComplete != null) {
            onComplete.run();
        }
    }

    private void fadeAndRemoveEmptyScreen(int delay, int duration, final Runnable onComplete,
            final boolean stripEmptyScreens) {
        // XXX: Do we need to update LM workspace screens below?
        PropertyValuesHolder alpha = PropertyValuesHolder.ofFloat("alpha", 0f);
        PropertyValuesHolder bgAlpha = PropertyValuesHolder.ofFloat("backgroundAlpha", 0f);

        final CellLayout cl = mWorkspaceScreens.get(EXTRA_EMPTY_SCREEN_ID);

        mRemoveEmptyScreenRunnable = new Runnable() {
            @Override
            public void run() {
                if (hasExtraEmptyScreen()) {
                    mWorkspaceScreens.remove(EXTRA_EMPTY_SCREEN_ID);
                    mScreenOrder.remove(EXTRA_EMPTY_SCREEN_ID);
                    removeView(cl);
                    if (stripEmptyScreens) {
                        stripEmptyScreens();
                    }
                }
            }
        };

        ObjectAnimator oa = ObjectAnimator.ofPropertyValuesHolder(cl, alpha, bgAlpha);
        oa.setDuration(duration);
        oa.setStartDelay(delay);
        oa.addListener(new AnimatorListenerAdapter() {
            @Override
            public void onAnimationEnd(Animator animation) {
                if (mRemoveEmptyScreenRunnable != null) {
                    mRemoveEmptyScreenRunnable.run();
                }
                if (onComplete != null) {
                    onComplete.run();
                }
            }
        });
        oa.start();
    }

    public boolean hasExtraEmptyScreen() {
        int nScreens = getChildCount();
        nScreens = nScreens - numCustomPages();
        return mWorkspaceScreens.containsKey(EXTRA_EMPTY_SCREEN_ID) && nScreens > 1;
    }

    public long commitExtraEmptyScreen() {
        if (mLauncher.isWorkspaceLoading()) {
            // Invalid and dangerous operation if workspace is loading
            Launcher.addDumpLog(TAG, "    - workspace loading, skip", true);
            return -1;
        }

        int index = getPageIndexForScreenId(EXTRA_EMPTY_SCREEN_ID);
        CellLayout cl = mWorkspaceScreens.get(EXTRA_EMPTY_SCREEN_ID);
        mWorkspaceScreens.remove(EXTRA_EMPTY_SCREEN_ID);
        mScreenOrder.remove(EXTRA_EMPTY_SCREEN_ID);

        long newId = LauncherAppState.getLauncherProvider().generateNewScreenId();
        mWorkspaceScreens.put(newId, cl);
        mScreenOrder.add(newId);

        // Update the page indicator marker
        if (getPageIndicator() != null) {
            getPageIndicator().updateMarker(index, getPageIndicatorMarker(index));
        }

        // Update the model for the new screen
        mLauncher.getModel().updateWorkspaceScreenOrder(mLauncher, mScreenOrder);

        return newId;
    }

    public CellLayout getScreenWithId(long screenId) {
        CellLayout layout = mWorkspaceScreens.get(screenId);
        return layout;
    }

    public long getIdForScreen(CellLayout layout) {
        int index = mWorkspaceScreens.indexOfValue(layout);
        if (index != -1) {
            return mWorkspaceScreens.keyAt(index);
        }
        return -1;
    }

    public int getPageIndexForScreenId(long screenId) {
        return indexOfChild(mWorkspaceScreens.get(screenId));
    }

    public long getScreenIdForPageIndex(int index) {
        if (0 <= index && index < mScreenOrder.size()) {
            return mScreenOrder.get(index);
        }
        return -1;
    }

    public ArrayList<Long> getScreenOrder() {
        return mScreenOrder;
    }

    public void stripEmptyScreens() {
        if (mLauncher.isWorkspaceLoading()) {
            // Don't strip empty screens if the workspace is still loading.
            // This is dangerous and can result in data loss.
            Launcher.addDumpLog(TAG, "    - workspace loading, skip", true);
            return;
        }

        if (isPageMoving()) {
            mStripScreensOnPageStopMoving = true;
            return;
        }

        int currentPage = getNextPage();
        ArrayList<Long> removeScreens = new ArrayList<Long>();
        int total = mWorkspaceScreens.size();
        for (int i = 0; i < total; i++) {
            long id = mWorkspaceScreens.keyAt(i);
            CellLayout cl = mWorkspaceScreens.valueAt(i);
            if (id >= 0 && cl.getShortcutsAndWidgets().getChildCount() == 0) {
                removeScreens.add(id);
            }
        }

        LauncherAccessibilityDelegate delegate =
                LauncherAppState.getInstance().getAccessibilityDelegate();

        // We enforce at least one page to add new items to. In the case that we remove the last
        // such screen, we convert the last screen to the empty screen
        int minScreens = 1 + numCustomPages();

        int pageShift = 0;
        for (Long id: removeScreens) {
            CellLayout cl = mWorkspaceScreens.get(id);
            mWorkspaceScreens.remove(id);
            mScreenOrder.remove(id);

            if (getChildCount() > minScreens) {
                if (indexOfChild(cl) < currentPage) {
                    pageShift++;
                }

                if (delegate != null && delegate.isInAccessibleDrag()) {
                    cl.enableAccessibleDrag(false, CellLayout.WORKSPACE_ACCESSIBILITY_DRAG);
                }

                removeView(cl);
            } else {
                // if this is the last non-custom content screen, convert it to the empty screen
                mRemoveEmptyScreenRunnable = null;
                mWorkspaceScreens.put(EXTRA_EMPTY_SCREEN_ID, cl);
                mScreenOrder.add(EXTRA_EMPTY_SCREEN_ID);
            }
        }

        if (!removeScreens.isEmpty()) {
            // Update the model if we have changed any screens
            mLauncher.getModel().updateWorkspaceScreenOrder(mLauncher, mScreenOrder);
        }

        if (pageShift >= 0) {
            setCurrentPage(currentPage - pageShift);
        }
    }

    // See implementation for parameter definition.
    void addInScreen(View child, long container, long screenId,
            int x, int y, int spanX, int spanY) {
        addInScreen(child, container, screenId, x, y, spanX, spanY, false, false);
    }

    // At bind time, we use the rank (screenId) to compute x and y for hotseat items.
    // See implementation for parameter definition.
    void addInScreenFromBind(View child, long container, long screenId, int x, int y,
            int spanX, int spanY) {
        addInScreen(child, container, screenId, x, y, spanX, spanY, false, true);
    }

    // See implementation for parameter definition.
    void addInScreen(View child, long container, long screenId, int x, int y, int spanX, int spanY,
            boolean insert) {
        addInScreen(child, container, screenId, x, y, spanX, spanY, insert, false);
    }

    /**
     * Adds the specified child in the specified screen. The position and dimension of
     * the child are defined by x, y, spanX and spanY.
     *
     * @param child The child to add in one of the workspace's screens.
     * @param screenId The screen in which to add the child.
     * @param x The X position of the child in the screen's grid.
     * @param y The Y position of the child in the screen's grid.
     * @param spanX The number of cells spanned horizontally by the child.
     * @param spanY The number of cells spanned vertically by the child.
     * @param insert When true, the child is inserted at the beginning of the children list.
     * @param computeXYFromRank When true, we use the rank (stored in screenId) to compute
     *                          the x and y position in which to place hotseat items. Otherwise
     *                          we use the x and y position to compute the rank.
     */
    void addInScreen(View child, long container, long screenId, int x, int y, int spanX, int spanY,
            boolean insert, boolean computeXYFromRank) {
        if (container == LauncherSettings.Favorites.CONTAINER_DESKTOP) {
            if (getScreenWithId(screenId) == null) {
                Log.e(TAG, "Skipping child, screenId " + screenId + " not found");
                // DEBUGGING - Print out the stack trace to see where we are adding from
                new Throwable().printStackTrace();
                return;
            }
        }
        if (screenId == EXTRA_EMPTY_SCREEN_ID) {
            // This should never happen
            throw new RuntimeException("Screen id should not be EXTRA_EMPTY_SCREEN_ID");
        }

        final CellLayout layout;
        if (container == LauncherSettings.Favorites.CONTAINER_HOTSEAT) {
            layout = mLauncher.getHotseat().getLayout();
            child.setOnKeyListener(new HotseatIconKeyEventListener());

            // Hide folder title in the hotseat
            if (child instanceof FolderIcon) {
                ((FolderIcon) child).setTextVisible(false);
            }

            if (computeXYFromRank) {
                x = mLauncher.getHotseat().getCellXFromOrder((int) screenId);
                y = mLauncher.getHotseat().getCellYFromOrder((int) screenId);
            } else {
                screenId = mLauncher.getHotseat().getOrderInHotseat(x, y);
            }
        } else {
            // Show folder title if not in the hotseat
            if (child instanceof FolderIcon) {
                ((FolderIcon) child).setTextVisible(true);
            }
            layout = getScreenWithId(screenId);
            child.setOnKeyListener(new IconKeyEventListener());
        }

        ViewGroup.LayoutParams genericLp = child.getLayoutParams();
        CellLayout.LayoutParams lp;
        if (genericLp == null || !(genericLp instanceof CellLayout.LayoutParams)) {
            lp = new CellLayout.LayoutParams(x, y, spanX, spanY);
        } else {
            lp = (CellLayout.LayoutParams) genericLp;
            lp.cellX = x;
            lp.cellY = y;
            lp.cellHSpan = spanX;
            lp.cellVSpan = spanY;
        }

        if (spanX < 0 && spanY < 0) {
            lp.isLockedToGrid = false;
        }

        // Get the canonical child id to uniquely represent this view in this screen
        ItemInfo info = (ItemInfo) child.getTag();
        int childId = mLauncher.getViewIdForItem(info);

        boolean markCellsAsOccupied = !(child instanceof Folder);
        if (!layout.addViewToCellLayout(child, insert ? 0 : -1, childId, lp, markCellsAsOccupied)) {
            // TODO: This branch occurs when the workspace is adding views
            // outside of the defined grid
            // maybe we should be deleting these items from the LauncherModel?
            Launcher.addDumpLog(TAG, "Failed to add to item at (" + lp.cellX + "," + lp.cellY + ") to CellLayout", true);
        }

        if (!(child instanceof Folder)) {
            child.setHapticFeedbackEnabled(false);
            child.setOnLongClickListener(mLongClickListener);
        }
        if (child instanceof DropTarget) {
            mDragController.addDropTarget((DropTarget) child);
        }
    }

    /**
     * Called directly from a CellLayout (not by the framework), after we've been added as a
     * listener via setOnInterceptTouchEventListener(). This allows us to tell the CellLayout
     * that it should intercept touch events, which is not something that is normally supported.
     */
    @SuppressLint("ClickableViewAccessibility")
    @Override
    public boolean onTouch(View v, MotionEvent event) {
        return (workspaceInModalState() || !isFinishedSwitchingState())
                || (!workspaceInModalState() && indexOfChild(v) != mCurrentPage);
    }

    public boolean isSwitchingState() {
        return mIsSwitchingState;
    }

    /** This differs from isSwitchingState in that we take into account how far the transition
     *  has completed. */
    public boolean isFinishedSwitchingState() {
        return !mIsSwitchingState || (mTransitionProgress > 0.5f);
    }

    protected void onWindowVisibilityChanged (int visibility) {
        mLauncher.onWindowVisibilityChanged(visibility);
    }

    @Override
    public boolean dispatchUnhandledMove(View focused, int direction) {
        if (workspaceInModalState() || !isFinishedSwitchingState()) {
            // when the home screens are shrunken, shouldn't allow side-scrolling
            return false;
        }
        return super.dispatchUnhandledMove(focused, direction);
    }

    @Override
    public boolean onInterceptTouchEvent(MotionEvent ev) {
        switch (ev.getAction() & MotionEvent.ACTION_MASK) {
        case MotionEvent.ACTION_DOWN:
            mXDown = ev.getX();
            mYDown = ev.getY();
            mTouchDownTime = System.currentTimeMillis();
            break;
        case MotionEvent.ACTION_POINTER_UP:
        case MotionEvent.ACTION_UP:
            if (mTouchState == TOUCH_STATE_REST) {
                final CellLayout currentPage = (CellLayout) getChildAt(mCurrentPage);
                if (currentPage != null) {
                    onWallpaperTap(ev);
                }
            }
        }
        return super.onInterceptTouchEvent(ev);
    }

    @Override
    public boolean onGenericMotionEvent(MotionEvent event) {
        // Ignore pointer scroll events if the custom content doesn't allow scrolling.
        if ((getScreenIdForPageIndex(getCurrentPage()) == CUSTOM_CONTENT_SCREEN_ID)
                && (mCustomContentCallbacks != null)
                && !mCustomContentCallbacks.isScrollingAllowed()) {
            return false;
        }
        return super.onGenericMotionEvent(event);
    }

    protected void reinflateWidgetsIfNecessary() {
        final int clCount = getChildCount();
        for (int i = 0; i < clCount; i++) {
            CellLayout cl = (CellLayout) getChildAt(i);
            ShortcutAndWidgetContainer swc = cl.getShortcutsAndWidgets();
            final int itemCount = swc.getChildCount();
            for (int j = 0; j < itemCount; j++) {
                View v = swc.getChildAt(j);

                if (v != null  && v.getTag() instanceof LauncherAppWidgetInfo) {
                    LauncherAppWidgetInfo info = (LauncherAppWidgetInfo) v.getTag();
                    LauncherAppWidgetHostView lahv = (LauncherAppWidgetHostView) info.hostView;
                    if (lahv != null && lahv.isReinflateRequired()) {
                        // Remove and rebind the current widget (which was inflated in the wrong
                        // orientation), but don't delete it from the database
                        mLauncher.removeItem(lahv, info, false  /* deleteFromDb */);
                        mLauncher.bindAppWidget(info);
                    }
                }
            }
        }
    }

    @Override
    protected void determineScrollingStart(MotionEvent ev) {
        if (!isFinishedSwitchingState()) return;

        float deltaX = ev.getX() - mXDown;
        float absDeltaX = Math.abs(deltaX);
        float absDeltaY = Math.abs(ev.getY() - mYDown);

        if (Float.compare(absDeltaX, 0f) == 0) return;

        float slope = absDeltaY / absDeltaX;
        float theta = (float) Math.atan(slope);

        if (absDeltaX > mTouchSlop || absDeltaY > mTouchSlop) {
            cancelCurrentPageLongPress();
        }

        boolean passRightSwipesToCustomContent =
                (mTouchDownTime - mCustomContentShowTime) > CUSTOM_CONTENT_GESTURE_DELAY;

        boolean swipeInIgnoreDirection = mIsRtl ? deltaX < 0 : deltaX > 0;
        boolean onCustomContentScreen =
                getScreenIdForPageIndex(getCurrentPage()) == CUSTOM_CONTENT_SCREEN_ID;
        if (swipeInIgnoreDirection && onCustomContentScreen && passRightSwipesToCustomContent) {
            // Pass swipes to the right to the custom content page.
            return;
        }

        if (onCustomContentScreen && (mCustomContentCallbacks != null)
                && !mCustomContentCallbacks.isScrollingAllowed()) {
            // Don't allow workspace scrolling if the current custom content screen doesn't allow
            // scrolling.
            return;
        }

        if (theta > MAX_SWIPE_ANGLE) {
            // Above MAX_SWIPE_ANGLE, we don't want to ever start scrolling the workspace
            return;
        } else if (theta > START_DAMPING_TOUCH_SLOP_ANGLE) {
            // Above START_DAMPING_TOUCH_SLOP_ANGLE and below MAX_SWIPE_ANGLE, we want to
            // increase the touch slop to make it harder to begin scrolling the workspace. This
            // results in vertically scrolling widgets to more easily. The higher the angle, the
            // more we increase touch slop.
            theta -= START_DAMPING_TOUCH_SLOP_ANGLE;
            float extraRatio = (float)
                    Math.sqrt((theta / (MAX_SWIPE_ANGLE - START_DAMPING_TOUCH_SLOP_ANGLE)));
            super.determineScrollingStart(ev, 1 + TOUCH_SLOP_DAMPING_FACTOR * extraRatio);
        } else {
            // Below START_DAMPING_TOUCH_SLOP_ANGLE, we don't do anything special
            super.determineScrollingStart(ev);
        }
    }

    protected void onPageBeginMoving() {
        super.onPageBeginMoving();

        if (isHardwareAccelerated()) {
            updateChildrenLayersEnabled(false);
        } else {
            if (mNextPage != INVALID_PAGE) {
                // we're snapping to a particular screen
                enableChildrenCache(mCurrentPage, mNextPage);
            } else {
                // this is when user is actively dragging a particular screen, they might
                // swipe it either left or right (but we won't advance by more than one screen)
                enableChildrenCache(mCurrentPage - 1, mCurrentPage + 1);
            }
        }
    }

    protected void onPageEndMoving() {
        super.onPageEndMoving();

        if (isHardwareAccelerated()) {
            updateChildrenLayersEnabled(false);
        } else {
            clearChildrenCache();
        }

        if (mDragController.isDragging()) {
            if (workspaceInModalState()) {
                // If we are in springloaded mode, then force an event to check if the current touch
                // is under a new page (to scroll to)
                mDragController.forceTouchMove();
            }
        }

        if (mDelayedResizeRunnable != null) {
            mDelayedResizeRunnable.run();
            mDelayedResizeRunnable = null;
        }

        if (mDelayedSnapToPageRunnable != null) {
            mDelayedSnapToPageRunnable.run();
            mDelayedSnapToPageRunnable = null;
        }
        if (mStripScreensOnPageStopMoving) {
            stripEmptyScreens();
            mStripScreensOnPageStopMoving = false;
        }

        if (mShouldSendPageSettled) {
            mLauncherOverlay.onScrollSettled();
            mShouldSendPageSettled = false;
        }
    }

    protected void onScrollInteractionBegin() {
        super.onScrollInteractionEnd();
        mScrollInteractionBegan = true;
    }

    protected void onScrollInteractionEnd() {
        super.onScrollInteractionEnd();
        mScrollInteractionBegan = false;
        if (mStartedSendingScrollEvents) {
            mStartedSendingScrollEvents = false;
            mLauncherOverlay.onScrollInteractionEnd();
        }
    }

    public void setLauncherOverlay(LauncherOverlay overlay) {
        mLauncherOverlay = overlay;
    }

    @Override
    protected void overScroll(float amount) {
        boolean shouldOverScroll = (amount <= 0 && (!hasCustomContent() || mIsRtl)) ||
                (amount >= 0 && (!hasCustomContent() || !mIsRtl));

        boolean shouldScrollOverlay = mLauncherOverlay != null &&
                ((amount <= 0 && !mIsRtl) || (amount >= 0 && mIsRtl));

        boolean shouldZeroOverlay = mLauncherOverlay != null && mLastOverlaySroll != 0 &&
                ((amount >= 0 && !mIsRtl) || (amount <= 0 && mIsRtl));

        if (shouldScrollOverlay) {
            if (!mStartedSendingScrollEvents && mScrollInteractionBegan) {
                mStartedSendingScrollEvents = true;
                mLauncherOverlay.onScrollInteractionBegin();
                mShouldSendPageSettled = true;
            }
            int screenSize = getViewportWidth();
            float f = (amount / screenSize);

            int progress = (int) Math.abs((f * 100));

            mLastOverlaySroll = progress;
            mLauncherOverlay.onScrollChange(progress, mIsRtl);
        } else if (shouldOverScroll) {
            dampedOverScroll(amount);
        }

        if (shouldZeroOverlay) {
            mLauncherOverlay.onScrollChange(0, mIsRtl);
        }
    }

    @Override
    protected void getEdgeVerticalPostion(int[] pos) {
        View child = getChildAt(getPageCount() - 1);
        pos[0] = child.getTop();
        pos[1] = child.getBottom();
    }

    @Override
    protected void notifyPageSwitchListener() {
        super.notifyPageSwitchListener();

        if (hasCustomContent() && getNextPage() == 0 && !mCustomContentShowing) {
            mCustomContentShowing = true;
            if (mCustomContentCallbacks != null) {
                mCustomContentCallbacks.onShow(false);
                mCustomContentShowTime = System.currentTimeMillis();
            }
        } else if (hasCustomContent() && getNextPage() != 0 && mCustomContentShowing) {
            mCustomContentShowing = false;
            if (mCustomContentCallbacks != null) {
                mCustomContentCallbacks.onHide();
            }
        }
    }

    protected CustomContentCallbacks getCustomContentCallbacks() {
        return mCustomContentCallbacks;
    }

    protected void setWallpaperDimension() {
        new AsyncTask<Void, Void, Void>() {
            public Void doInBackground(Void ... args) {
                if (Utilities.ATLEAST_KITKAT) {
                    WallpaperUtils.suggestWallpaperDimension(mLauncher);
                } else {
                    WallpaperUtils.suggestWallpaperDimensionPreK(mLauncher,
                            mLauncher.overrideWallpaperDimensions());
                }
                return null;
            }
        }.executeOnExecutor(Utilities.THREAD_POOL_EXECUTOR);
    }

    protected void snapToPage(int whichPage, Runnable r) {
        snapToPage(whichPage, SLOW_PAGE_SNAP_ANIMATION_DURATION, r);
    }

    protected void snapToPage(int whichPage, int duration, Runnable r) {
        if (mDelayedSnapToPageRunnable != null) {
            mDelayedSnapToPageRunnable.run();
        }
        mDelayedSnapToPageRunnable = r;
        snapToPage(whichPage, duration);
    }

    public void snapToScreenId(long screenId) {
        snapToScreenId(screenId, null);
    }

    protected void snapToScreenId(long screenId, Runnable r) {
        snapToPage(getPageIndexForScreenId(screenId), r);
    }

    class WallpaperOffsetInterpolator implements Choreographer.FrameCallback {
        float mFinalOffset = 0.0f;
        float mCurrentOffset = 0.5f; // to force an initial update
        boolean mWaitingForUpdate;
        Choreographer mChoreographer;
        Interpolator mInterpolator;
        boolean mAnimating;
        long mAnimationStartTime;
        float mAnimationStartOffset;
        private final int ANIMATION_DURATION = 250;
        // Don't use all the wallpaper for parallax until you have at least this many pages
        private final int MIN_PARALLAX_PAGE_SPAN = 3;
        int mNumScreens;

        public WallpaperOffsetInterpolator() {
            mChoreographer = Choreographer.getInstance();
            mInterpolator = new DecelerateInterpolator(1.5f);
        }

        @Override
        public void doFrame(long frameTimeNanos) {
            updateOffset(false);
        }

        private void updateOffset(boolean force) {
            if (mWaitingForUpdate || force) {
                mWaitingForUpdate = false;
                if (computeScrollOffset() && mWindowToken != null) {
                    try {
                        mWallpaperManager.setWallpaperOffsets(mWindowToken,
                                mWallpaperOffset.getCurrX(), 0.5f);
                        setWallpaperOffsetSteps();
                    } catch (IllegalArgumentException e) {
                        Log.e(TAG, "Error updating wallpaper offset: " + e);
                    }
                }
            }
        }

        public boolean computeScrollOffset() {
            final float oldOffset = mCurrentOffset;
            if (mAnimating) {
                long durationSinceAnimation = System.currentTimeMillis() - mAnimationStartTime;
                float t0 = durationSinceAnimation / (float) ANIMATION_DURATION;
                float t1 = mInterpolator.getInterpolation(t0);
                mCurrentOffset = mAnimationStartOffset +
                        (mFinalOffset - mAnimationStartOffset) * t1;
                mAnimating = durationSinceAnimation < ANIMATION_DURATION;
            } else {
                mCurrentOffset = mFinalOffset;
            }

            if (Math.abs(mCurrentOffset - mFinalOffset) > 0.0000001f) {
                scheduleUpdate();
            }
            if (Math.abs(oldOffset - mCurrentOffset) > 0.0000001f) {
                return true;
            }
            return false;
        }

        public float wallpaperOffsetForScroll(int scroll) {
            // TODO: do different behavior if it's  a live wallpaper?
            // Don't use up all the wallpaper parallax until you have at least
            // MIN_PARALLAX_PAGE_SPAN pages
            int numScrollingPages = getNumScreensExcludingEmptyAndCustom();
            int parallaxPageSpan;
            if (mWallpaperIsLiveWallpaper) {
                parallaxPageSpan = numScrollingPages - 1;
            } else {
                parallaxPageSpan = Math.max(MIN_PARALLAX_PAGE_SPAN, numScrollingPages - 1);
            }
            mNumPagesForWallpaperParallax = parallaxPageSpan;

            if (getChildCount() <= 1) {
                if (mIsRtl) {
                    return 1 - 1.0f/mNumPagesForWallpaperParallax;
                }
                return 0;
            }

            // Exclude the leftmost page
            int emptyExtraPages = numEmptyScreensToIgnore();
            int firstIndex = numCustomPages();
            // Exclude the last extra empty screen (if we have > MIN_PARALLAX_PAGE_SPAN pages)
            int lastIndex = getChildCount() - 1 - emptyExtraPages;
            if (mIsRtl) {
                int temp = firstIndex;
                firstIndex = lastIndex;
                lastIndex = temp;
            }

            int firstPageScrollX = getScrollForPage(firstIndex);
            int scrollRange = getScrollForPage(lastIndex) - firstPageScrollX;
            if (scrollRange == 0) {
                return 0;
            } else {
                // Sometimes the left parameter of the pages is animated during a layout transition;
                // this parameter offsets it to keep the wallpaper from animating as well
                int adjustedScroll =
                        scroll - firstPageScrollX - getLayoutTransitionOffsetForPage(0);
                float offset = Math.min(1, adjustedScroll / (float) scrollRange);
                offset = Math.max(0, offset);

                // On RTL devices, push the wallpaper offset to the right if we don't have enough
                // pages (ie if numScrollingPages < MIN_PARALLAX_PAGE_SPAN)
                if (!mWallpaperIsLiveWallpaper && numScrollingPages < MIN_PARALLAX_PAGE_SPAN
                        && mIsRtl) {
                    return offset * (parallaxPageSpan - numScrollingPages + 1) / parallaxPageSpan;
                }
                return offset * (numScrollingPages - 1) / parallaxPageSpan;
            }
        }

        private float wallpaperOffsetForCurrentScroll() {
            return wallpaperOffsetForScroll(getScrollX());
        }

        private int numEmptyScreensToIgnore() {
            int numScrollingPages = getChildCount() - numCustomPages();
            if (numScrollingPages >= MIN_PARALLAX_PAGE_SPAN && hasExtraEmptyScreen()) {
                return 1;
            } else {
                return 0;
            }
        }

        private int getNumScreensExcludingEmptyAndCustom() {
            int numScrollingPages = getChildCount() - numEmptyScreensToIgnore() - numCustomPages();
            return numScrollingPages;
        }

        public void syncWithScroll() {
            float offset = wallpaperOffsetForCurrentScroll();
            mWallpaperOffset.setFinalX(offset);
            updateOffset(true);
        }

        public float getCurrX() {
            return mCurrentOffset;
        }

        public float getFinalX() {
            return mFinalOffset;
        }

        private void animateToFinal() {
            mAnimating = true;
            mAnimationStartOffset = mCurrentOffset;
            mAnimationStartTime = System.currentTimeMillis();
        }

        private void setWallpaperOffsetSteps() {
            // Set wallpaper offset steps (1 / (number of screens - 1))
            float xOffset = 1.0f / mNumPagesForWallpaperParallax;
            if (xOffset != mLastSetWallpaperOffsetSteps) {
                mWallpaperManager.setWallpaperOffsetSteps(xOffset, 1.0f);
                mLastSetWallpaperOffsetSteps = xOffset;
            }
        }

        public void setFinalX(float x) {
            scheduleUpdate();
            mFinalOffset = Math.max(0f, Math.min(x, 1.0f));
            if (getNumScreensExcludingEmptyAndCustom() != mNumScreens) {
                if (mNumScreens > 0) {
                    // Don't animate if we're going from 0 screens
                    animateToFinal();
                }
                mNumScreens = getNumScreensExcludingEmptyAndCustom();
            }
        }

        private void scheduleUpdate() {
            if (!mWaitingForUpdate) {
                mChoreographer.postFrameCallback(this);
                mWaitingForUpdate = true;
            }
        }

        public void jumpToFinal() {
            mCurrentOffset = mFinalOffset;
        }
    }

    @Override
    public void computeScroll() {
        super.computeScroll();
        mWallpaperOffset.syncWithScroll();
    }

    @Override
    public void announceForAccessibility(CharSequence text) {
        // Don't announce if apps is on top of us.
        if (!mLauncher.isAppsViewVisible()) {
            super.announceForAccessibility(text);
        }
    }

    public void showOutlinesTemporarily() {
        if (!mIsPageMoving && !isTouchActive()) {
            snapToPage(mCurrentPage);
        }
    }

    float backgroundAlphaInterpolator(float r) {
        float pivotA = 0.1f;
        float pivotB = 0.4f;
        if (r < pivotA) {
            return 0;
        } else if (r > pivotB) {
            return 1.0f;
        } else {
            return (r - pivotA)/(pivotB - pivotA);
        }
    }

    private void updatePageAlphaValues(int screenCenter) {
        if (mWorkspaceFadeInAdjacentScreens &&
                !workspaceInModalState() &&
                !mIsSwitchingState) {
            for (int i = numCustomPages(); i < getChildCount(); i++) {
                CellLayout child = (CellLayout) getChildAt(i);
                if (child != null) {
                    float scrollProgress = getScrollProgress(screenCenter, child, i);
                    float alpha = 1 - Math.abs(scrollProgress);
                    child.getShortcutsAndWidgets().setAlpha(alpha);
                }
            }
        }
    }

    @TargetApi(Build.VERSION_CODES.LOLLIPOP)
    @Override
    public void enableAccessibleDrag(boolean enable) {
        for (int i = 0; i < getChildCount(); i++) {
            CellLayout child = (CellLayout) getChildAt(i);
            child.enableAccessibleDrag(enable, CellLayout.WORKSPACE_ACCESSIBILITY_DRAG);
        }

        if (enable) {
            // We need to allow our individual children to become click handlers in this case
            setOnClickListener(null);
        } else {
            // Reset our click listener
            setOnClickListener(mLauncher);
        }
        mLauncher.getSearchDropTargetBar().enableAccessibleDrag(enable);
        mLauncher.getAppInfoDropTargetBar().enableAccessibleDrag(enable);
        mLauncher.getHotseat().getLayout()
            .enableAccessibleDrag(enable, CellLayout.WORKSPACE_ACCESSIBILITY_DRAG);
    }

    public boolean hasCustomContent() {
        return (mScreenOrder.size() > 0 && mScreenOrder.get(0) == CUSTOM_CONTENT_SCREEN_ID);
    }

    public int numCustomPages() {
        return hasCustomContent() ? 1 : 0;
    }

    public boolean isOnOrMovingToCustomContent() {
        return hasCustomContent() && getNextPage() == 0 && mRestorePage == INVALID_RESTORE_PAGE;
    }

    private void updateStateForCustomContent(int screenCenter) {
        float translationX = 0;
        float progress = 0;
        if (hasCustomContent()) {
            int index = mScreenOrder.indexOf(CUSTOM_CONTENT_SCREEN_ID);

            int scrollDelta = getScrollX() - getScrollForPage(index) -
                    getLayoutTransitionOffsetForPage(index);
            float scrollRange = getScrollForPage(index + 1) - getScrollForPage(index);
            translationX = scrollRange - scrollDelta;
            progress = (scrollRange - scrollDelta) / scrollRange;

            if (mIsRtl) {
                translationX = Math.min(0, translationX);
            } else {
                translationX = Math.max(0, translationX);
            }
            progress = Math.max(0, progress);
        }

        if (Float.compare(progress, mLastCustomContentScrollProgress) == 0) return;

        CellLayout cc = mWorkspaceScreens.get(CUSTOM_CONTENT_SCREEN_ID);
        if (progress > 0 && cc.getVisibility() != VISIBLE && !workspaceInModalState()) {
            cc.setVisibility(VISIBLE);
        }

        mLastCustomContentScrollProgress = progress;

        // We should only update the drag layer background alpha if we are not in all apps or the
        // widgets tray
        if (mState == State.NORMAL) {
            mLauncher.getDragLayer().setBackgroundAlpha(progress == 1 ? 0 : progress * 0.8f);
        }

        if (mLauncher.getHotseat() != null) {
            mLauncher.getHotseat().setTranslationX(translationX);
        }

        if (getPageIndicator() != null) {
            getPageIndicator().setTranslationX(translationX);
        }

        if (mCustomContentCallbacks != null) {
            mCustomContentCallbacks.onScrollProgressChanged(progress);
        }
    }

    @Override
    protected OnClickListener getPageIndicatorClickListener() {
        AccessibilityManager am = (AccessibilityManager)
                getContext().getSystemService(Context.ACCESSIBILITY_SERVICE);
        if (!am.isTouchExplorationEnabled()) {
            return null;
        }
        OnClickListener listener = new OnClickListener() {
            @Override
            public void onClick(View arg0) {
                mLauncher.showOverviewMode(true);
            }
        };
        return listener;
    }

    @Override
    protected void screenScrolled(int screenCenter) {
        updatePageAlphaValues(screenCenter);
        updateStateForCustomContent(screenCenter);
        enableHwLayersOnVisiblePages();
    }

    protected void onAttachedToWindow() {
        super.onAttachedToWindow();
        mWindowToken = getWindowToken();
        computeScroll();
        mDragController.setWindowToken(mWindowToken);
    }

    protected void onDetachedFromWindow() {
        super.onDetachedFromWindow();
        mWindowToken = null;
    }

    protected void onResume() {
        if (getPageIndicator() != null) {
            // In case accessibility state has changed, we need to perform this on every
            // attach to window
            OnClickListener listener = getPageIndicatorClickListener();
            if (listener != null) {
                getPageIndicator().setOnClickListener(listener);
            }
        }

        // Update wallpaper dimensions if they were changed since last onResume
        // (we also always set the wallpaper dimensions in the constructor)
        if (LauncherAppState.getInstance().hasWallpaperChangedSinceLastCheck()) {
            setWallpaperDimension();
        }
        mWallpaperIsLiveWallpaper = mWallpaperManager.getWallpaperInfo() != null;
        // Force the wallpaper offset steps to be set again, because another app might have changed
        // them
        mLastSetWallpaperOffsetSteps = 0f;
    }

    @Override
    protected void onLayout(boolean changed, int left, int top, int right, int bottom) {
        if (mFirstLayout && mCurrentPage >= 0 && mCurrentPage < getChildCount()) {
            mWallpaperOffset.syncWithScroll();
            mWallpaperOffset.jumpToFinal();
        }
        super.onLayout(changed, left, top, right, bottom);
    }

    @Override
    protected boolean onRequestFocusInDescendants(int direction, Rect previouslyFocusedRect) {
        if (!mLauncher.isAppsViewVisible()) {
            final Folder openFolder = getOpenFolder();
            if (openFolder != null) {
                return openFolder.requestFocus(direction, previouslyFocusedRect);
            } else {
                return super.onRequestFocusInDescendants(direction, previouslyFocusedRect);
            }
        }
        return false;
    }

    @Override
    public int getDescendantFocusability() {
        if (workspaceInModalState()) {
            return ViewGroup.FOCUS_BLOCK_DESCENDANTS;
        }
        return super.getDescendantFocusability();
    }

    @Override
    public void addFocusables(ArrayList<View> views, int direction, int focusableMode) {
        if (!mLauncher.isAppsViewVisible()) {
            final Folder openFolder = getOpenFolder();
            if (openFolder != null) {
                openFolder.addFocusables(views, direction);
            } else {
                super.addFocusables(views, direction, focusableMode);
            }
        }
    }

    public boolean workspaceInModalState() {
        return mState != State.NORMAL;
    }

    void enableChildrenCache(int fromPage, int toPage) {
        if (fromPage > toPage) {
            final int temp = fromPage;
            fromPage = toPage;
            toPage = temp;
        }

        final int screenCount = getChildCount();

        fromPage = Math.max(fromPage, 0);
        toPage = Math.min(toPage, screenCount - 1);

        for (int i = fromPage; i <= toPage; i++) {
            final CellLayout layout = (CellLayout) getChildAt(i);
            layout.setChildrenDrawnWithCacheEnabled(true);
            layout.setChildrenDrawingCacheEnabled(true);
        }
    }

    void clearChildrenCache() {
        final int screenCount = getChildCount();
        for (int i = 0; i < screenCount; i++) {
            final CellLayout layout = (CellLayout) getChildAt(i);
            layout.setChildrenDrawnWithCacheEnabled(false);
            // In software mode, we don't want the items to continue to be drawn into bitmaps
            if (!isHardwareAccelerated()) {
                layout.setChildrenDrawingCacheEnabled(false);
            }
        }
    }

    @Thunk void updateChildrenLayersEnabled(boolean force) {
        boolean small = mState == State.OVERVIEW || mIsSwitchingState;
        boolean enableChildrenLayers = force || small || mAnimatingViewIntoPlace || isPageMoving();

        if (enableChildrenLayers != mChildrenLayersEnabled) {
            mChildrenLayersEnabled = enableChildrenLayers;
            if (mChildrenLayersEnabled) {
                enableHwLayersOnVisiblePages();
            } else {
                for (int i = 0; i < getPageCount(); i++) {
                    final CellLayout cl = (CellLayout) getChildAt(i);
                    cl.enableHardwareLayer(false);
                }
            }
        }
    }

    private void enableHwLayersOnVisiblePages() {
        if (mChildrenLayersEnabled) {
            final int screenCount = getChildCount();
            getVisiblePages(mTempVisiblePagesRange);
            int leftScreen = mTempVisiblePagesRange[0];
            int rightScreen = mTempVisiblePagesRange[1];
            if (leftScreen == rightScreen) {
                // make sure we're caching at least two pages always
                if (rightScreen < screenCount - 1) {
                    rightScreen++;
                } else if (leftScreen > 0) {
                    leftScreen--;
                }
            }

            final CellLayout customScreen = mWorkspaceScreens.get(CUSTOM_CONTENT_SCREEN_ID);
            for (int i = 0; i < screenCount; i++) {
                final CellLayout layout = (CellLayout) getPageAt(i);

                // enable layers between left and right screen inclusive, except for the
                // customScreen, which may animate its content during transitions.
                boolean enableLayer = layout != customScreen &&
                        leftScreen <= i && i <= rightScreen && shouldDrawChild(layout);
                layout.enableHardwareLayer(enableLayer);
            }
        }
    }

    public void buildPageHardwareLayers() {
        // force layers to be enabled just for the call to buildLayer
        updateChildrenLayersEnabled(true);
        if (getWindowToken() != null) {
            final int childCount = getChildCount();
            for (int i = 0; i < childCount; i++) {
                CellLayout cl = (CellLayout) getChildAt(i);
                cl.buildHardwareLayer();
            }
        }
        updateChildrenLayersEnabled(false);
    }

    @Override
    protected void getVisiblePages(int[] range) {
        super.getVisiblePages(range);
        if (mForceDrawAdjacentPages) {
            // In overview mode, make sure that the two side pages are visible.
            range[0] = Utilities.boundInRange(getCurrentPage() - 1, numCustomPages(), range[1]);
            range[1] = Utilities.boundInRange(getCurrentPage() + 1, range[0], getPageCount() - 1);
        }
    }

    protected void onWallpaperTap(MotionEvent ev) {
        final int[] position = mTempXY;
        getLocationOnScreen(position);

        int pointerIndex = ev.getActionIndex();
        position[0] += (int) ev.getX(pointerIndex);
        position[1] += (int) ev.getY(pointerIndex);

        mWallpaperManager.sendWallpaperCommand(getWindowToken(),
                ev.getAction() == MotionEvent.ACTION_UP
                        ? WallpaperManager.COMMAND_TAP : WallpaperManager.COMMAND_SECONDARY_TAP,
                position[0], position[1], 0, null);
    }

    /*
    *
    * We call these methods (onDragStartedWithItemSpans/onDragStartedWithSize) whenever we
    * start a drag in Launcher, regardless of whether the drag has ever entered the Workspace
    *
    * These methods mark the appropriate pages as accepting drops (which alters their visual
    * appearance).
    *
    */
    private static Rect getDrawableBounds(Drawable d) {
        Rect bounds = new Rect();
        d.copyBounds(bounds);
        if (bounds.width() == 0 || bounds.height() == 0) {
            bounds.set(0, 0, d.getIntrinsicWidth(), d.getIntrinsicHeight());
        } else {
            bounds.offsetTo(0, 0);
        }
        if (d instanceof PreloadIconDrawable) {
            int inset = -((PreloadIconDrawable) d).getOutset();
            bounds.inset(inset, inset);
        }
        return bounds;
    }

    public void onExternalDragStartedWithItem(View v) {
        // Compose a drag bitmap with the view scaled to the icon size
        DeviceProfile grid = mLauncher.getDeviceProfile();
        int iconSize = grid.iconSizePx;
        int bmpWidth = v.getMeasuredWidth();
        int bmpHeight = v.getMeasuredHeight();

        // If this is a text view, use its drawable instead
        if (v instanceof TextView) {
            Drawable d = getTextViewIcon((TextView) v);
            Rect bounds = getDrawableBounds(d);
            bmpWidth = bounds.width();
            bmpHeight = bounds.height();
        }

        // Compose the bitmap to create the icon from
        Bitmap b = Bitmap.createBitmap(bmpWidth, bmpHeight,
                Bitmap.Config.ARGB_8888);
        mCanvas.setBitmap(b);
        drawDragView(v, mCanvas, 0);
        mCanvas.setBitmap(null);

        // The outline is used to visualize where the item will land if dropped
        mDragOutline = createDragOutline(b, DRAG_BITMAP_PADDING, iconSize, iconSize, true);
    }

    public void onDragStartedWithItem(PendingAddItemInfo info, Bitmap b, boolean clipAlpha) {
        // Find a page that has enough space to place this widget (after rearranging/resizing).
        // Start at the current page and search right (on LTR) until finding a page with enough
        // space. Since an empty screen is the furthest right, a page must be found.
        int currentPageInOverview = getPageNearestToCenterOfScreen();
        for (int pageIndex = currentPageInOverview; pageIndex < getPageCount(); pageIndex++) {
            CellLayout page = (CellLayout) getPageAt(pageIndex);
            if (page.hasReorderSolution(info)) {
                setCurrentPage(pageIndex);
                break;
            }
        }

        int[] size = estimateItemSize(info, false);

        // The outline is used to visualize where the item will land if dropped
        mDragOutline = createDragOutline(b, DRAG_BITMAP_PADDING, size[0], size[1], clipAlpha);
    }

    public void exitWidgetResizeMode() {
        DragLayer dragLayer = mLauncher.getDragLayer();
        dragLayer.clearAllResizeFrames();
    }

    @Override
    protected void getFreeScrollPageRange(int[] range) {
        getOverviewModePages(range);
    }

    private void getOverviewModePages(int[] range) {
        int start = numCustomPages();
        int end = getChildCount() - 1;

        range[0] = Math.max(0, Math.min(start, getChildCount() - 1));
        range[1] = Math.max(0,  end);
    }

    public void onStartReordering() {
        super.onStartReordering();
        // Reordering handles its own animations, disable the automatic ones.
        disableLayoutTransitions();
    }

    public void onEndReordering() {
        super.onEndReordering();

        if (mLauncher.isWorkspaceLoading()) {
            // Invalid and dangerous operation if workspace is loading
            return;
        }

        mScreenOrder.clear();
        int count = getChildCount();
        for (int i = 0; i < count; i++) {
            CellLayout cl = ((CellLayout) getChildAt(i));
            mScreenOrder.add(getIdForScreen(cl));
        }

        mLauncher.getModel().updateWorkspaceScreenOrder(mLauncher, mScreenOrder);

        // Re-enable auto layout transitions for page deletion.
        enableLayoutTransitions();
    }

    public boolean isInOverviewMode() {
        return mState == State.OVERVIEW;
    }

    public void snapToPageFromOverView(int whichPage) {
        mStateTransitionAnimation.snapToPageFromOverView(whichPage);
    }

    int getOverviewModeTranslationY() {
        DeviceProfile grid = mLauncher.getDeviceProfile();
        Rect workspacePadding = grid.getWorkspacePadding(Utilities.isRtl(getResources()));
        int overviewButtonBarHeight = grid.getOverviewModeButtonBarHeight();

        int scaledHeight = (int) (mOverviewModeShrinkFactor * getNormalChildHeight());
        int workspaceTop = mInsets.top + workspacePadding.top;
        int workspaceBottom = getViewportHeight() - mInsets.bottom - workspacePadding.bottom;
        int overviewTop = mInsets.top;
        int overviewBottom = getViewportHeight() - mInsets.bottom - overviewButtonBarHeight;
        int workspaceOffsetTopEdge = workspaceTop + ((workspaceBottom - workspaceTop) - scaledHeight) / 2;
        int overviewOffsetTopEdge = overviewTop + (overviewBottom - overviewTop - scaledHeight) / 2;
        return -workspaceOffsetTopEdge + overviewOffsetTopEdge;
    }

    int getSpringLoadedTranslationY() {
        return getOverviewModeTranslationY();
    }

    /**
     * Sets the current workspace {@link State}, returning an animation transitioning the workspace
     * to that new state.
     */
    public Animator setStateWithAnimation(State toState, boolean animated,
            HashMap<View, Integer> layerViews) {
        // Create the animation to the new state
        Animator workspaceAnim =  mStateTransitionAnimation.getAnimationToState(mState,
                toState, animated, layerViews);

        // Update the current state
        mState = toState;
        updateAccessibilityFlags();
        if (mState == State.OVERVIEW || mState == State.SPRING_LOADED) {
            // Redraw pages, as we might want to draw pages which were not visible.
            mForceDrawAdjacentPages = true;
            invalidate(); // This will call dispatchDraw(), which calls getVisiblePages().
        }

        return workspaceAnim;
    }

    State getState() {
        return mState;
    }

    public void updateAccessibilityFlags() {
        if (Utilities.ATLEAST_LOLLIPOP) {
            int total = getPageCount();
            for (int i = numCustomPages(); i < total; i++) {
                updateAccessibilityFlags((CellLayout) getPageAt(i), i);
            }
            setImportantForAccessibility((mState == State.NORMAL || mState == State.OVERVIEW)
                    ? IMPORTANT_FOR_ACCESSIBILITY_AUTO
                    : IMPORTANT_FOR_ACCESSIBILITY_NO_HIDE_DESCENDANTS);
        } else {
            int accessible = mState == State.NORMAL ?
                    IMPORTANT_FOR_ACCESSIBILITY_AUTO :
                        IMPORTANT_FOR_ACCESSIBILITY_NO_HIDE_DESCENDANTS;
            setImportantForAccessibility(accessible);
        }
    }

    private void updateAccessibilityFlags(CellLayout page, int pageNo) {
        if (mState == State.OVERVIEW) {
            page.setImportantForAccessibility(IMPORTANT_FOR_ACCESSIBILITY_YES);
            page.getShortcutsAndWidgets().setImportantForAccessibility(
                    IMPORTANT_FOR_ACCESSIBILITY_NO_HIDE_DESCENDANTS);
            page.setContentDescription(getPageDescription(pageNo));

            if (mPagesAccessibilityDelegate == null) {
                mPagesAccessibilityDelegate = new OverviewScreenAccessibilityDelegate(this);
            }
            page.setAccessibilityDelegate(mPagesAccessibilityDelegate);
        } else {
            int accessible = mState == State.NORMAL ?
                    IMPORTANT_FOR_ACCESSIBILITY_AUTO :
                        IMPORTANT_FOR_ACCESSIBILITY_NO_HIDE_DESCENDANTS;
            page.setImportantForAccessibility(IMPORTANT_FOR_ACCESSIBILITY_NO);
            page.getShortcutsAndWidgets().setImportantForAccessibility(accessible);
            page.setContentDescription(null);
            page.setAccessibilityDelegate(null);
        }
    }

    @Override
    public void onLauncherTransitionPrepare(Launcher l, boolean animated, boolean toWorkspace) {
        mIsSwitchingState = true;

        // Invalidate here to ensure that the pages are rendered during the state change transition.
        invalidate();

        updateChildrenLayersEnabled(false);
        hideCustomContentIfNecessary();
    }

    @Override
    public void onLauncherTransitionStart(Launcher l, boolean animated, boolean toWorkspace) {
    }

    @Override
    public void onLauncherTransitionStep(Launcher l, float t) {
        mTransitionProgress = t;
    }

    @Override
    public void onLauncherTransitionEnd(Launcher l, boolean animated, boolean toWorkspace) {
        mIsSwitchingState = false;
        updateChildrenLayersEnabled(false);
        showCustomContentIfNecessary();
        mForceDrawAdjacentPages = false;
    }

    void updateCustomContentVisibility() {
        int visibility = mState == Workspace.State.NORMAL ? VISIBLE : INVISIBLE;
        if (hasCustomContent()) {
            mWorkspaceScreens.get(CUSTOM_CONTENT_SCREEN_ID).setVisibility(visibility);
        }
    }

    void showCustomContentIfNecessary() {
        boolean show  = mState == Workspace.State.NORMAL;
        if (show && hasCustomContent()) {
            mWorkspaceScreens.get(CUSTOM_CONTENT_SCREEN_ID).setVisibility(VISIBLE);
        }
    }

    void hideCustomContentIfNecessary() {
        boolean hide  = mState != Workspace.State.NORMAL;
        if (hide && hasCustomContent()) {
            disableLayoutTransitions();
            mWorkspaceScreens.get(CUSTOM_CONTENT_SCREEN_ID).setVisibility(INVISIBLE);
            enableLayoutTransitions();
        }
    }

    /**
     * Returns the drawable for the given text view.
     */
    public static Drawable getTextViewIcon(TextView tv) {
        final Drawable[] drawables = tv.getCompoundDrawables();
        for (int i = 0; i < drawables.length; i++) {
            if (drawables[i] != null) {
                return drawables[i];
            }
        }
        return null;
    }

    /**
     * Draw the View v into the given Canvas.
     *
     * @param v the view to draw
     * @param destCanvas the canvas to draw on
     * @param padding the horizontal and vertical padding to use when drawing
     */
    private static void drawDragView(View v, Canvas destCanvas, int padding) {
        destCanvas.save();
        if (v instanceof TextView) {
            Drawable d = getTextViewIcon((TextView) v);
            Rect bounds = getDrawableBounds(d);
            destCanvas.translate(padding / 2 - bounds.left, padding / 2 - bounds.top);
            d.draw(destCanvas);
        } else {
            final Rect clipRect = sTempRect;
            v.getDrawingRect(clipRect);

            boolean textVisible = false;
            if (v instanceof FolderIcon) {
                // For FolderIcons the text can bleed into the icon area, and so we need to
                // hide the text completely (which can't be achieved by clipping).
                if (((FolderIcon) v).getTextVisible()) {
                    ((FolderIcon) v).setTextVisible(false);
                    textVisible = true;
                }
            }
            destCanvas.translate(-v.getScrollX() + padding / 2, -v.getScrollY() + padding / 2);
            destCanvas.clipRect(clipRect, Op.REPLACE);
            v.draw(destCanvas);

            // Restore text visibility of FolderIcon if necessary
            if (textVisible) {
                ((FolderIcon) v).setTextVisible(true);
            }
        }
        destCanvas.restore();
    }

    /**
     * Returns a new bitmap to show when the given View is being dragged around.
     * Responsibility for the bitmap is transferred to the caller.
     * @param expectedPadding padding to add to the drag view. If a different padding was used
     * its value will be changed
     */
    public Bitmap createDragBitmap(View v, AtomicInteger expectedPadding) {
        Bitmap b;

        int padding = expectedPadding.get();
        if (v instanceof TextView) {
            Drawable d = getTextViewIcon((TextView) v);
            Rect bounds = getDrawableBounds(d);
            b = Bitmap.createBitmap(bounds.width() + padding,
                    bounds.height() + padding, Bitmap.Config.ARGB_8888);
            expectedPadding.set(padding - bounds.left - bounds.top);
        } else {
            b = Bitmap.createBitmap(
                    v.getWidth() + padding, v.getHeight() + padding, Bitmap.Config.ARGB_8888);
        }

        mCanvas.setBitmap(b);
        drawDragView(v, mCanvas, padding);
        mCanvas.setBitmap(null);

        return b;
    }

    /**
     * Returns a new bitmap to be used as the object outline, e.g. to visualize the drop location.
     * Responsibility for the bitmap is transferred to the caller.
     */
    private Bitmap createDragOutline(View v, int padding) {
        final int outlineColor = getResources().getColor(R.color.outline_color);
        final Bitmap b = Bitmap.createBitmap(
                v.getWidth() + padding, v.getHeight() + padding, Bitmap.Config.ARGB_8888);

        mCanvas.setBitmap(b);
        drawDragView(v, mCanvas, padding);
        mOutlineHelper.applyExpensiveOutlineWithBlur(b, mCanvas, outlineColor, outlineColor);
        mCanvas.setBitmap(null);
        return b;
    }

    /**
     * Returns a new bitmap to be used as the object outline, e.g. to visualize the drop location.
     * Responsibility for the bitmap is transferred to the caller.
     */
    private Bitmap createDragOutline(Bitmap orig, int padding, int w, int h,
            boolean clipAlpha) {
        final int outlineColor = getResources().getColor(R.color.outline_color);
        final Bitmap b = Bitmap.createBitmap(w, h, Bitmap.Config.ARGB_8888);
        mCanvas.setBitmap(b);

        Rect src = new Rect(0, 0, orig.getWidth(), orig.getHeight());
        float scaleFactor = Math.min((w - padding) / (float) orig.getWidth(),
                (h - padding) / (float) orig.getHeight());
        int scaledWidth = (int) (scaleFactor * orig.getWidth());
        int scaledHeight = (int) (scaleFactor * orig.getHeight());
        Rect dst = new Rect(0, 0, scaledWidth, scaledHeight);

        // center the image
        dst.offset((w - scaledWidth) / 2, (h - scaledHeight) / 2);

        mCanvas.drawBitmap(orig, src, dst, null);
        mOutlineHelper.applyExpensiveOutlineWithBlur(b, mCanvas, outlineColor, outlineColor,
                clipAlpha);
        mCanvas.setBitmap(null);

        return b;
    }

    public void startDrag(CellLayout.CellInfo cellInfo) {
        startDrag(cellInfo, false);
    }

    @Override
    public void startDrag(CellLayout.CellInfo cellInfo, boolean accessible) {
        View child = cellInfo.cell;

        // Make sure the drag was started by a long press as opposed to a long click.
        if (!child.isInTouchMode()) {
            return;
        }

        mDragInfo = cellInfo;
        child.setVisibility(INVISIBLE);
        CellLayout layout = (CellLayout) child.getParent().getParent();
        layout.prepareChildForDrag(child);

        beginDragShared(child, this, accessible);
    }

    public void beginDragShared(View child, DragSource source, boolean accessible) {
        beginDragShared(child, new Point(), source, accessible);
    }

    public void beginDragShared(View child, Point relativeTouchPos, DragSource source,
            boolean accessible) {
        child.clearFocus();
        child.setPressed(false);

        // The outline is used to visualize where the item will land if dropped
        mDragOutline = createDragOutline(child, DRAG_BITMAP_PADDING);

        mLauncher.onDragStarted(child);
        // The drag bitmap follows the touch point around on the screen
        AtomicInteger padding = new AtomicInteger(DRAG_BITMAP_PADDING);
        final Bitmap b = createDragBitmap(child, padding);

        final int bmpWidth = b.getWidth();
        final int bmpHeight = b.getHeight();

        float scale = mLauncher.getDragLayer().getLocationInDragLayer(child, mTempXY);
        int dragLayerX = Math.round(mTempXY[0] - (bmpWidth - scale * child.getWidth()) / 2);
        int dragLayerY = Math.round(mTempXY[1] - (bmpHeight - scale * bmpHeight) / 2
                        - padding.get() / 2);

        DeviceProfile grid = mLauncher.getDeviceProfile();
        Point dragVisualizeOffset = null;
        Rect dragRect = null;
        if (child instanceof BubbleTextView) {
            BubbleTextView icon = (BubbleTextView) child;
            int iconSize = grid.iconSizePx;
            int top = child.getPaddingTop();
            int left = (bmpWidth - iconSize) / 2;
            int right = left + iconSize;
            int bottom = top + iconSize;
            if (icon.isLayoutHorizontal()) {
                // If the layout is horizontal, then if we are just picking up the icon, then just
                // use the child position since the icon is top-left aligned.  Otherwise, offset
                // the drag layer position horizontally so that the icon is under the current
                // touch position.
                if (icon.getIcon().getBounds().contains(relativeTouchPos.x, relativeTouchPos.y)) {
                    dragLayerX = Math.round(mTempXY[0]);
                } else {
                    dragLayerX = Math.round(mTempXY[0] + relativeTouchPos.x - (bmpWidth / 2));
                }
            }
            dragLayerY += top;
            // Note: The drag region is used to calculate drag layer offsets, but the
            // dragVisualizeOffset in addition to the dragRect (the size) to position the outline.
            dragVisualizeOffset = new Point(-padding.get() / 2, padding.get() / 2);
            dragRect = new Rect(left, top, right, bottom);
        } else if (child instanceof FolderIcon) {
            int previewSize = grid.folderIconSizePx;
            dragVisualizeOffset = new Point(-padding.get() / 2,
                    padding.get() / 2 - child.getPaddingTop());
            dragRect = new Rect(0, child.getPaddingTop(), child.getWidth(), previewSize);
        }

        // Clear the pressed state if necessary
        if (child instanceof BubbleTextView) {
            BubbleTextView icon = (BubbleTextView) child;
            icon.clearPressedBackground();
        }

        Object dragObject = child.getTag();
        if (!(dragObject instanceof ItemInfo)) {
            String msg = "Drag started with a view that has no tag set. This "
                    + "will cause a crash (issue 11627249) down the line. "
                    + "View: " + child + "  tag: " + child.getTag();
            throw new IllegalStateException(msg);
        }

        if (child.getParent() instanceof ShortcutAndWidgetContainer) {
            mDragSourceInternal = (ShortcutAndWidgetContainer) child.getParent();
        }

        DragView dv = mDragController.startDrag(b, dragLayerX, dragLayerY, source,
                (ItemInfo) dragObject, DragController.DRAG_ACTION_MOVE, dragVisualizeOffset,
                dragRect, scale, accessible);
        dv.setIntrinsicIconScaleFactor(source.getIntrinsicIconScaleFactor());

        b.recycle();

        mLauncher.enterSpringLoadedDragMode();
    }

    public void beginExternalDragShared(View child, DragSource source) {
        DeviceProfile grid = mLauncher.getDeviceProfile();
        int iconSize = grid.iconSizePx;

        // Notify launcher of drag start
        mLauncher.onDragStarted(child);

        // Compose a new drag bitmap that is of the icon size
        AtomicInteger padding = new AtomicInteger(DRAG_BITMAP_PADDING);
        final Bitmap tmpB = createDragBitmap(child, padding);
        Bitmap b = Bitmap.createBitmap(iconSize, iconSize, Bitmap.Config.ARGB_8888);
        Paint p = new Paint();
        p.setFilterBitmap(true);
        mCanvas.setBitmap(b);
        mCanvas.drawBitmap(tmpB, new Rect(0, 0, tmpB.getWidth(), tmpB.getHeight()),
                new Rect(0, 0, iconSize, iconSize), p);
        mCanvas.setBitmap(null);

        // Find the child's location on the screen
        int bmpWidth = tmpB.getWidth();
        float iconScale = (float) bmpWidth / iconSize;
        float scale = mLauncher.getDragLayer().getLocationInDragLayer(child, mTempXY) * iconScale;
        int dragLayerX = Math.round(mTempXY[0] - (bmpWidth - scale * child.getWidth()) / 2);
        int dragLayerY = Math.round(mTempXY[1]);

        // Note: The drag region is used to calculate drag layer offsets, but the
        // dragVisualizeOffset in addition to the dragRect (the size) to position the outline.
        Point dragVisualizeOffset = new Point(-padding.get() / 2, padding.get() / 2);
        Rect dragRect = new Rect(0, 0, iconSize, iconSize);

        Object dragObject = child.getTag();
        if (!(dragObject instanceof ItemInfo)) {
            String msg = "Drag started with a view that has no tag set. This "
                    + "will cause a crash (issue 11627249) down the line. "
                    + "View: " + child + "  tag: " + child.getTag();
            throw new IllegalStateException(msg);
        }

        // Start the drag
        DragView dv = mDragController.startDrag(b, dragLayerX, dragLayerY, source,
                (ItemInfo) dragObject, DragController.DRAG_ACTION_MOVE, dragVisualizeOffset,
                dragRect, scale, false);
        dv.setIntrinsicIconScaleFactor(source.getIntrinsicIconScaleFactor());

        // Recycle temporary bitmaps
        tmpB.recycle();

        mLauncher.enterSpringLoadedDragMode();
    }

    public boolean transitionStateShouldAllowDrop() {
        return ((!isSwitchingState() || mTransitionProgress > 0.5f) &&
                (mState == State.NORMAL || mState == State.SPRING_LOADED));
    }

    /**
     * {@inheritDoc}
     */
    public boolean acceptDrop(DragObject d) {
        // If it's an external drop (e.g. from All Apps), check if it should be accepted
        CellLayout dropTargetLayout = mDropToLayout;
        if (d.dragSource != this) {
            // Don't accept the drop if we're not over a screen at time of drop
            if (dropTargetLayout == null) {
                return false;
            }
            if (!transitionStateShouldAllowDrop()) return false;

            mDragViewVisualCenter = d.getVisualCenter(mDragViewVisualCenter);

            // We want the point to be mapped to the dragTarget.
            if (mLauncher.isHotseatLayout(dropTargetLayout)) {
                mapPointFromSelfToHotseatLayout(mLauncher.getHotseat(), mDragViewVisualCenter);
            } else {
                mapPointFromSelfToChild(dropTargetLayout, mDragViewVisualCenter);
            }

            int spanX = 1;
            int spanY = 1;
            if (mDragInfo != null) {
                final CellLayout.CellInfo dragCellInfo = mDragInfo;
                spanX = dragCellInfo.spanX;
                spanY = dragCellInfo.spanY;
            } else {
                spanX = d.dragInfo.spanX;
                spanY = d.dragInfo.spanY;
            }

            int minSpanX = spanX;
            int minSpanY = spanY;
            if (d.dragInfo instanceof PendingAddWidgetInfo) {
                minSpanX = ((PendingAddWidgetInfo) d.dragInfo).minSpanX;
                minSpanY = ((PendingAddWidgetInfo) d.dragInfo).minSpanY;
            }

            mTargetCell = findNearestArea((int) mDragViewVisualCenter[0],
                    (int) mDragViewVisualCenter[1], minSpanX, minSpanY, dropTargetLayout,
                    mTargetCell);
            float distance = dropTargetLayout.getDistanceFromCell(mDragViewVisualCenter[0],
                    mDragViewVisualCenter[1], mTargetCell);
            if (mCreateUserFolderOnDrop && willCreateUserFolder(d.dragInfo,
                    dropTargetLayout, mTargetCell, distance, true)) {
                return true;
            }

            if (mAddToExistingFolderOnDrop && willAddToExistingUserFolder(d.dragInfo,
                    dropTargetLayout, mTargetCell, distance)) {
                return true;
            }

            int[] resultSpan = new int[2];
            mTargetCell = dropTargetLayout.performReorder((int) mDragViewVisualCenter[0],
                    (int) mDragViewVisualCenter[1], minSpanX, minSpanY, spanX, spanY,
                    null, mTargetCell, resultSpan, CellLayout.MODE_ACCEPT_DROP);
            boolean foundCell = mTargetCell[0] >= 0 && mTargetCell[1] >= 0;

            // Don't accept the drop if there's no room for the item
            if (!foundCell) {
                // Don't show the message if we are dropping on the AllApps button and the hotseat
                // is full
                boolean isHotseat = mLauncher.isHotseatLayout(dropTargetLayout);
                if (mTargetCell != null && isHotseat) {
                    Hotseat hotseat = mLauncher.getHotseat();
                    if (hotseat.isAllAppsButtonRank(
                            hotseat.getOrderInHotseat(mTargetCell[0], mTargetCell[1]))) {
                        return false;
                    }
                }

                mLauncher.showOutOfSpaceMessage(isHotseat);
                return false;
            }
        }

        long screenId = getIdForScreen(dropTargetLayout);
        if (screenId == EXTRA_EMPTY_SCREEN_ID) {
            commitExtraEmptyScreen();
        }

        return true;
    }

    boolean willCreateUserFolder(ItemInfo info, CellLayout target, int[] targetCell,
            float distance, boolean considerTimeout) {
        if (distance > mMaxDistanceForFolderCreation) return false;
        View dropOverView = target.getChildAt(targetCell[0], targetCell[1]);
        return willCreateUserFolder(info, dropOverView, considerTimeout);
    }

    boolean willCreateUserFolder(ItemInfo info, View dropOverView, boolean considerTimeout) {
        if (dropOverView != null) {
            CellLayout.LayoutParams lp = (CellLayout.LayoutParams) dropOverView.getLayoutParams();
            if (lp.useTmpCoords && (lp.tmpCellX != lp.cellX || lp.tmpCellY != lp.tmpCellY)) {
                return false;
            }
        }

        boolean hasntMoved = false;
        if (mDragInfo != null) {
            hasntMoved = dropOverView == mDragInfo.cell;
        }

        if (dropOverView == null || hasntMoved || (considerTimeout && !mCreateUserFolderOnDrop)) {
            return false;
        }

        boolean aboveShortcut = (dropOverView.getTag() instanceof ShortcutInfo);
        boolean willBecomeShortcut =
                (info.itemType == LauncherSettings.Favorites.ITEM_TYPE_APPLICATION ||
                        info.itemType == LauncherSettings.Favorites.ITEM_TYPE_SHORTCUT);

        return (aboveShortcut && willBecomeShortcut);
    }

    boolean willAddToExistingUserFolder(ItemInfo dragInfo, CellLayout target, int[] targetCell,
            float distance) {
        if (distance > mMaxDistanceForFolderCreation) return false;
        View dropOverView = target.getChildAt(targetCell[0], targetCell[1]);
        return willAddToExistingUserFolder(dragInfo, dropOverView);

    }
    boolean willAddToExistingUserFolder(Object dragInfo, View dropOverView) {
        if (dropOverView != null) {
            CellLayout.LayoutParams lp = (CellLayout.LayoutParams) dropOverView.getLayoutParams();
            if (lp.useTmpCoords && (lp.tmpCellX != lp.cellX || lp.tmpCellY != lp.tmpCellY)) {
                return false;
            }
        }

        if (dropOverView instanceof FolderIcon) {
            FolderIcon fi = (FolderIcon) dropOverView;
            if (fi.acceptDrop(dragInfo)) {
                return true;
            }
        }
        return false;
    }

    boolean createUserFolderIfNecessary(View newView, long container, CellLayout target,
            int[] targetCell, float distance, boolean external, DragView dragView,
            Runnable postAnimationRunnable) {
        if (distance > mMaxDistanceForFolderCreation) return false;
        View v = target.getChildAt(targetCell[0], targetCell[1]);

        boolean hasntMoved = false;
        if (mDragInfo != null) {
            CellLayout cellParent = getParentCellLayoutForView(mDragInfo.cell);
            hasntMoved = (mDragInfo.cellX == targetCell[0] &&
                    mDragInfo.cellY == targetCell[1]) && (cellParent == target);
        }

        if (v == null || hasntMoved || !mCreateUserFolderOnDrop) return false;
        mCreateUserFolderOnDrop = false;
        final long screenId = (targetCell == null) ? mDragInfo.screenId : getIdForScreen(target);

        boolean aboveShortcut = (v.getTag() instanceof ShortcutInfo);
        boolean willBecomeShortcut = (newView.getTag() instanceof ShortcutInfo);

        if (aboveShortcut && willBecomeShortcut) {
            ShortcutInfo sourceInfo = (ShortcutInfo) newView.getTag();
            ShortcutInfo destInfo = (ShortcutInfo) v.getTag();
            // if the drag started here, we need to remove it from the workspace
            if (!external) {
                getParentCellLayoutForView(mDragInfo.cell).removeView(mDragInfo.cell);
            }

            Rect folderLocation = new Rect();
            float scale = mLauncher.getDragLayer().getDescendantRectRelativeToSelf(v, folderLocation);
            target.removeView(v);

            FolderIcon fi =
                mLauncher.addFolder(target, container, screenId, targetCell[0], targetCell[1]);
            destInfo.cellX = -1;
            destInfo.cellY = -1;
            sourceInfo.cellX = -1;
            sourceInfo.cellY = -1;

            // If the dragView is null, we can't animate
            boolean animate = dragView != null;
            if (animate) {
                fi.performCreateAnimation(destInfo, v, sourceInfo, dragView, folderLocation, scale,
                        postAnimationRunnable);
            } else {
                fi.addItem(destInfo);
                fi.addItem(sourceInfo);
            }
            return true;
        }
        return false;
    }

    boolean addToExistingFolderIfNecessary(View newView, CellLayout target, int[] targetCell,
            float distance, DragObject d, boolean external) {
        if (distance > mMaxDistanceForFolderCreation) return false;

        View dropOverView = target.getChildAt(targetCell[0], targetCell[1]);
        if (!mAddToExistingFolderOnDrop) return false;
        mAddToExistingFolderOnDrop = false;

        if (dropOverView instanceof FolderIcon) {
            FolderIcon fi = (FolderIcon) dropOverView;
            if (fi.acceptDrop(d.dragInfo)) {
                fi.onDrop(d);

                // if the drag started here, we need to remove it from the workspace
                if (!external) {
                    getParentCellLayoutForView(mDragInfo.cell).removeView(mDragInfo.cell);
                }
                return true;
            }
        }
        return false;
    }

    @Override
    public void prepareAccessibilityDrop() { }

    public void onDrop(final DragObject d) {
        mDragViewVisualCenter = d.getVisualCenter(mDragViewVisualCenter);
        CellLayout dropTargetLayout = mDropToLayout;

        // We want the point to be mapped to the dragTarget.
        if (dropTargetLayout != null) {
            if (mLauncher.isHotseatLayout(dropTargetLayout)) {
                mapPointFromSelfToHotseatLayout(mLauncher.getHotseat(), mDragViewVisualCenter);
            } else {
                mapPointFromSelfToChild(dropTargetLayout, mDragViewVisualCenter);
            }
        }

        int snapScreen = -1;
        boolean resizeOnDrop = false;
        if (d.dragSource != this) {
            final int[] touchXY = new int[] { (int) mDragViewVisualCenter[0],
                    (int) mDragViewVisualCenter[1] };
            onDropExternal(touchXY, d.dragInfo, dropTargetLayout, false, d);
        } else if (mDragInfo != null) {
            final View cell = mDragInfo.cell;

            Runnable resizeRunnable = null;
            if (dropTargetLayout != null && !d.cancelled) {
                // Move internally
                boolean hasMovedLayouts = (getParentCellLayoutForView(cell) != dropTargetLayout);
                boolean hasMovedIntoHotseat = mLauncher.isHotseatLayout(dropTargetLayout);
                long container = hasMovedIntoHotseat ?
                        LauncherSettings.Favorites.CONTAINER_HOTSEAT :
                        LauncherSettings.Favorites.CONTAINER_DESKTOP;
                long screenId = (mTargetCell[0] < 0) ?
                        mDragInfo.screenId : getIdForScreen(dropTargetLayout);
                int spanX = mDragInfo != null ? mDragInfo.spanX : 1;
                int spanY = mDragInfo != null ? mDragInfo.spanY : 1;
                // First we find the cell nearest to point at which the item is
                // dropped, without any consideration to whether there is an item there.

                mTargetCell = findNearestArea((int) mDragViewVisualCenter[0], (int)
                        mDragViewVisualCenter[1], spanX, spanY, dropTargetLayout, mTargetCell);
                float distance = dropTargetLayout.getDistanceFromCell(mDragViewVisualCenter[0],
                        mDragViewVisualCenter[1], mTargetCell);

                // If the item being dropped is a shortcut and the nearest drop
                // cell also contains a shortcut, then create a folder with the two shortcuts.
                if (!mInScrollArea && createUserFolderIfNecessary(cell, container,
                        dropTargetLayout, mTargetCell, distance, false, d.dragView, null)) {
                    return;
                }

                if (addToExistingFolderIfNecessary(cell, dropTargetLayout, mTargetCell,
                        distance, d, false)) {
                    return;
                }

                // Aside from the special case where we're dropping a shortcut onto a shortcut,
                // we need to find the nearest cell location that is vacant
                ItemInfo item = d.dragInfo;
                int minSpanX = item.spanX;
                int minSpanY = item.spanY;
                if (item.minSpanX > 0 && item.minSpanY > 0) {
                    minSpanX = item.minSpanX;
                    minSpanY = item.minSpanY;
                }

                int[] resultSpan = new int[2];
                mTargetCell = dropTargetLayout.performReorder((int) mDragViewVisualCenter[0],
                        (int) mDragViewVisualCenter[1], minSpanX, minSpanY, spanX, spanY, cell,
                        mTargetCell, resultSpan, CellLayout.MODE_ON_DROP);

                boolean foundCell = mTargetCell[0] >= 0 && mTargetCell[1] >= 0;

                // if the widget resizes on drop
                if (foundCell && (cell instanceof AppWidgetHostView) &&
                        (resultSpan[0] != item.spanX || resultSpan[1] != item.spanY)) {
                    resizeOnDrop = true;
                    item.spanX = resultSpan[0];
                    item.spanY = resultSpan[1];
                    AppWidgetHostView awhv = (AppWidgetHostView) cell;
                    AppWidgetResizeFrame.updateWidgetSizeRanges(awhv, mLauncher, resultSpan[0],
                            resultSpan[1]);
                }

                if (getScreenIdForPageIndex(mCurrentPage) != screenId && !hasMovedIntoHotseat) {
                    snapScreen = getPageIndexForScreenId(screenId);
                    snapToPage(snapScreen);
                }

                if (foundCell) {
                    final ItemInfo info = (ItemInfo) cell.getTag();
                    if (hasMovedLayouts) {
                        // Reparent the view
                        CellLayout parentCell = getParentCellLayoutForView(cell);
                        if (parentCell != null) {
                            parentCell.removeView(cell);
                        } else if (ProviderConfig.IS_DOGFOOD_BUILD) {
                            throw new NullPointerException("mDragInfo.cell has null parent");
                        }
                        addInScreen(cell, container, screenId, mTargetCell[0], mTargetCell[1],
                                info.spanX, info.spanY);
                    }

                    // update the item's position after drop
                    CellLayout.LayoutParams lp = (CellLayout.LayoutParams) cell.getLayoutParams();
                    lp.cellX = lp.tmpCellX = mTargetCell[0];
                    lp.cellY = lp.tmpCellY = mTargetCell[1];
                    lp.cellHSpan = item.spanX;
                    lp.cellVSpan = item.spanY;
                    lp.isLockedToGrid = true;

                    if (container != LauncherSettings.Favorites.CONTAINER_HOTSEAT &&
                            cell instanceof LauncherAppWidgetHostView) {
                        final CellLayout cellLayout = dropTargetLayout;
                        // We post this call so that the widget has a chance to be placed
                        // in its final location

                        final LauncherAppWidgetHostView hostView = (LauncherAppWidgetHostView) cell;
                        AppWidgetProviderInfo pInfo = hostView.getAppWidgetInfo();
                        if (pInfo != null && pInfo.resizeMode != AppWidgetProviderInfo.RESIZE_NONE
                                && !d.accessibleDrag) {
                            final Runnable addResizeFrame = new Runnable() {
                                public void run() {
                                    DragLayer dragLayer = mLauncher.getDragLayer();
                                    dragLayer.addResizeFrame(info, hostView, cellLayout);
                                }
                            };
                            resizeRunnable = (new Runnable() {
                                public void run() {
                                    if (!isPageMoving()) {
                                        addResizeFrame.run();
                                    } else {
                                        mDelayedResizeRunnable = addResizeFrame;
                                    }
                                }
                            });
                        }
                    }

                    LauncherModel.modifyItemInDatabase(mLauncher, info, container, screenId, lp.cellX,
                            lp.cellY, item.spanX, item.spanY);
                } else {
                    // If we can't find a drop location, we return the item to its original position
                    CellLayout.LayoutParams lp = (CellLayout.LayoutParams) cell.getLayoutParams();
                    mTargetCell[0] = lp.cellX;
                    mTargetCell[1] = lp.cellY;
                    CellLayout layout = (CellLayout) cell.getParent().getParent();
                    layout.markCellsAsOccupiedForView(cell);
                }
            }

            final CellLayout parent = (CellLayout) cell.getParent().getParent();
            final Runnable finalResizeRunnable = resizeRunnable;
            // Prepare it to be animated into its new position
            // This must be called after the view has been re-parented
            final Runnable onCompleteRunnable = new Runnable() {
                @Override
                public void run() {
                    mAnimatingViewIntoPlace = false;
                    updateChildrenLayersEnabled(false);
                    if (finalResizeRunnable != null) {
                        finalResizeRunnable.run();
                    }
                }
            };
            mAnimatingViewIntoPlace = true;
            if (d.dragView.hasDrawn()) {
                final ItemInfo info = (ItemInfo) cell.getTag();
                boolean isWidget = info.itemType == LauncherSettings.Favorites.ITEM_TYPE_APPWIDGET
                        || info.itemType == LauncherSettings.Favorites.ITEM_TYPE_CUSTOM_APPWIDGET;
                if (isWidget) {
                    int animationType = resizeOnDrop ? ANIMATE_INTO_POSITION_AND_RESIZE :
                            ANIMATE_INTO_POSITION_AND_DISAPPEAR;
                    animateWidgetDrop(info, parent, d.dragView,
                            onCompleteRunnable, animationType, cell, false);
                } else {
                    int duration = snapScreen < 0 ? -1 : ADJACENT_SCREEN_DROP_DURATION;
                    mLauncher.getDragLayer().animateViewIntoPosition(d.dragView, cell, duration,
                            onCompleteRunnable, this);
                }
            } else {
                d.deferDragViewCleanupPostAnimation = false;
                cell.setVisibility(VISIBLE);
            }
            parent.onDropChild(cell);
        }
    }

    /**
     * Computes the area relative to dragLayer which is used to display a page.
     */
    public void getPageAreaRelativeToDragLayer(Rect outArea) {
        CellLayout child = (CellLayout) getChildAt(getNextPage());
        if (child == null) {
            return;
        }
        ShortcutAndWidgetContainer boundingLayout = child.getShortcutsAndWidgets();

        // Use the absolute left instead of the child left, as we want the visible area
        // irrespective of the visible child. Since the view can only scroll horizontally, the
        // top position is not affected.
        mTempXY[0] = getViewportOffsetX() + getPaddingLeft() + boundingLayout.getLeft();
        mTempXY[1] = child.getTop() + boundingLayout.getTop();

        float scale = mLauncher.getDragLayer().getDescendantCoordRelativeToSelf(this, mTempXY);
        outArea.set(mTempXY[0], mTempXY[1],
                (int) (mTempXY[0] + scale * boundingLayout.getMeasuredWidth()),
                (int) (mTempXY[1] + scale * boundingLayout.getMeasuredHeight()));
    }

    public void getViewLocationRelativeToSelf(View v, int[] location) {
        getLocationInWindow(location);
        int x = location[0];
        int y = location[1];

        v.getLocationInWindow(location);
        int vX = location[0];
        int vY = location[1];

        location[0] = vX - x;
        location[1] = vY - y;
    }

    @Override
    public void onDragEnter(DragObject d) {
        if (ENFORCE_DRAG_EVENT_ORDER) {
            enfoceDragParity("onDragEnter", 1, 1);
        }

        mCreateUserFolderOnDrop = false;
        mAddToExistingFolderOnDrop = false;

        mDropToLayout = null;
        CellLayout layout = getCurrentDropLayout();
        setCurrentDropLayout(layout);
        setCurrentDragOverlappingLayout(layout);
    }

    @Override
    public void onDragExit(DragObject d) {
        if (ENFORCE_DRAG_EVENT_ORDER) {
            enfoceDragParity("onDragExit", -1, 0);
        }

        // Here we store the final page that will be dropped to, if the workspace in fact
        // receives the drop
        if (mInScrollArea) {
            if (isPageMoving()) {
                // If the user drops while the page is scrolling, we should use that page as the
                // destination instead of the page that is being hovered over.
                mDropToLayout = (CellLayout) getPageAt(getNextPage());
            } else {
                mDropToLayout = mDragOverlappingLayout;
            }
        } else {
            mDropToLayout = mDragTargetLayout;
        }

        if (mDragMode == DRAG_MODE_CREATE_FOLDER) {
            mCreateUserFolderOnDrop = true;
        } else if (mDragMode == DRAG_MODE_ADD_TO_FOLDER) {
            mAddToExistingFolderOnDrop = true;
        }

        // Reset the scroll area and previous drag target
        onResetScrollArea();
        setCurrentDropLayout(null);
        setCurrentDragOverlappingLayout(null);

        mSpringLoadedDragController.cancel();
    }

    private void enfoceDragParity(String event, int update, int expectedValue) {
        enfoceDragParity(this, event, update, expectedValue);
        for (int i = 0; i < getChildCount(); i++) {
            enfoceDragParity(getChildAt(i), event, update, expectedValue);
        }
    }

    private void enfoceDragParity(View v, String event, int update, int expectedValue) {
        Object tag = v.getTag(R.id.drag_event_parity);
        int value = tag == null ? 0 : (Integer) tag;
        value += update;
        v.setTag(R.id.drag_event_parity, value);

        if (value != expectedValue) {
            Log.e(TAG, event + ": Drag contract violated: " + value);
        }
    }

    void setCurrentDropLayout(CellLayout layout) {
        if (mDragTargetLayout != null) {
            mDragTargetLayout.revertTempState();
            mDragTargetLayout.onDragExit();
        }
        mDragTargetLayout = layout;
        if (mDragTargetLayout != null) {
            mDragTargetLayout.onDragEnter();
        }
        cleanupReorder(true);
        cleanupFolderCreation();
        setCurrentDropOverCell(-1, -1);
    }

    void setCurrentDragOverlappingLayout(CellLayout layout) {
        if (mDragOverlappingLayout != null) {
            mDragOverlappingLayout.setIsDragOverlapping(false);
        }
        mDragOverlappingLayout = layout;
        if (mDragOverlappingLayout != null) {
            mDragOverlappingLayout.setIsDragOverlapping(true);
        }
        invalidate();
    }

    void setCurrentDropOverCell(int x, int y) {
        if (x != mDragOverX || y != mDragOverY) {
            mDragOverX = x;
            mDragOverY = y;
            setDragMode(DRAG_MODE_NONE);
        }
    }

    void setDragMode(int dragMode) {
        if (dragMode != mDragMode) {
            if (dragMode == DRAG_MODE_NONE) {
                cleanupAddToFolder();
                // We don't want to cancel the re-order alarm every time the target cell changes
                // as this feels to slow / unresponsive.
                cleanupReorder(false);
                cleanupFolderCreation();
            } else if (dragMode == DRAG_MODE_ADD_TO_FOLDER) {
                cleanupReorder(true);
                cleanupFolderCreation();
            } else if (dragMode == DRAG_MODE_CREATE_FOLDER) {
                cleanupAddToFolder();
                cleanupReorder(true);
            } else if (dragMode == DRAG_MODE_REORDER) {
                cleanupAddToFolder();
                cleanupFolderCreation();
            }
            mDragMode = dragMode;
        }
    }

    private void cleanupFolderCreation() {
        if (mDragFolderRingAnimator != null) {
            mDragFolderRingAnimator.animateToNaturalState();
            mDragFolderRingAnimator = null;
        }
        mFolderCreationAlarm.setOnAlarmListener(null);
        mFolderCreationAlarm.cancelAlarm();
    }

    private void cleanupAddToFolder() {
        if (mDragOverFolderIcon != null) {
            mDragOverFolderIcon.onDragExit(null);
            mDragOverFolderIcon = null;
        }
    }

    private void cleanupReorder(boolean cancelAlarm) {
        // Any pending reorders are canceled
        if (cancelAlarm) {
            mReorderAlarm.cancelAlarm();
        }
        mLastReorderX = -1;
        mLastReorderY = -1;
    }

   /*
    *
    * Convert the 2D coordinate xy from the parent View's coordinate space to this CellLayout's
    * coordinate space. The argument xy is modified with the return result.
    */
   void mapPointFromSelfToChild(View v, float[] xy) {
       xy[0] = xy[0] - v.getLeft();
       xy[1] = xy[1] - v.getTop();
   }

   boolean isPointInSelfOverHotseat(int x, int y) {
       mTempXY[0] = x;
       mTempXY[1] = y;
       mLauncher.getDragLayer().getDescendantCoordRelativeToSelf(this, mTempXY, true);
       return mLauncher.getDeviceProfile().isInHotseatRect(mTempXY[0], mTempXY[1]);
   }

   void mapPointFromSelfToHotseatLayout(Hotseat hotseat, float[] xy) {
       mTempXY[0] = (int) xy[0];
       mTempXY[1] = (int) xy[1];
       mLauncher.getDragLayer().getDescendantCoordRelativeToSelf(this, mTempXY, true);
       mLauncher.getDragLayer().mapCoordInSelfToDescendent(hotseat.getLayout(), mTempXY);

       xy[0] = mTempXY[0];
       xy[1] = mTempXY[1];
   }

   /*
    *
    * Convert the 2D coordinate xy from this CellLayout's coordinate space to
    * the parent View's coordinate space. The argument xy is modified with the return result.
    *
    */
   void mapPointFromChildToSelf(View v, float[] xy) {
       xy[0] += v.getLeft();
       xy[1] += v.getTop();
   }

   static private float squaredDistance(float[] point1, float[] point2) {
        float distanceX = point1[0] - point2[0];
        float distanceY = point2[1] - point2[1];
        return distanceX * distanceX + distanceY * distanceY;
   }

    /*
     *
     * This method returns the CellLayout that is currently being dragged to. In order to drag
     * to a CellLayout, either the touch point must be directly over the CellLayout, or as a second
     * strategy, we see if the dragView is overlapping any CellLayout and choose the closest one
     *
     * Return null if no CellLayout is currently being dragged over
     *
     */
    private CellLayout findMatchingPageForDragOver(
            DragView dragView, float originX, float originY, boolean exact) {
        // We loop through all the screens (ie CellLayouts) and see which ones overlap
        // with the item being dragged and then choose the one that's closest to the touch point
        final int screenCount = getChildCount();
        CellLayout bestMatchingScreen = null;
        float smallestDistSoFar = Float.MAX_VALUE;

        for (int i = 0; i < screenCount; i++) {
            // The custom content screen is not a valid drag over option
            if (mScreenOrder.get(i) == CUSTOM_CONTENT_SCREEN_ID) {
                continue;
            }

            CellLayout cl = (CellLayout) getChildAt(i);

            final float[] touchXy = {originX, originY};
            mapPointFromSelfToChild(cl, touchXy);

            if (touchXy[0] >= 0 && touchXy[0] <= cl.getWidth() &&
                    touchXy[1] >= 0 && touchXy[1] <= cl.getHeight()) {
                return cl;
            }

            if (!exact) {
                // Get the center of the cell layout in screen coordinates
                final float[] cellLayoutCenter = mTempCellLayoutCenterCoordinates;
                cellLayoutCenter[0] = cl.getWidth()/2;
                cellLayoutCenter[1] = cl.getHeight()/2;
                mapPointFromChildToSelf(cl, cellLayoutCenter);

                touchXy[0] = originX;
                touchXy[1] = originY;

                // Calculate the distance between the center of the CellLayout
                // and the touch point
                float dist = squaredDistance(touchXy, cellLayoutCenter);

                if (dist < smallestDistSoFar) {
                    smallestDistSoFar = dist;
                    bestMatchingScreen = cl;
                }
            }
        }
        return bestMatchingScreen;
    }

    private boolean isDragWidget(DragObject d) {
        return (d.dragInfo instanceof LauncherAppWidgetInfo ||
                d.dragInfo instanceof PendingAddWidgetInfo);
    }
    private boolean isExternalDragWidget(DragObject d) {
        return d.dragSource != this && isDragWidget(d);
    }

    public void onDragOver(DragObject d) {
        // Skip drag over events while we are dragging over side pages
        if (mInScrollArea || !transitionStateShouldAllowDrop()) return;

        CellLayout layout = null;
        ItemInfo item = d.dragInfo;
        if (item == null) {
            if (ProviderConfig.IS_DOGFOOD_BUILD) {
                throw new NullPointerException("DragObject has null info");
            }
            return;
        }

        // Ensure that we have proper spans for the item that we are dropping
        if (item.spanX < 0 || item.spanY < 0) throw new RuntimeException("Improper spans found");
        mDragViewVisualCenter = d.getVisualCenter(mDragViewVisualCenter);

        final View child = (mDragInfo == null) ? null : mDragInfo.cell;
        // Identify whether we have dragged over a side page
        if (workspaceInModalState()) {
            if (mLauncher.getHotseat() != null && !isExternalDragWidget(d)) {
                if (isPointInSelfOverHotseat(d.x, d.y)) {
                    layout = mLauncher.getHotseat().getLayout();
                }
            }
            if (layout == null) {
                layout = findMatchingPageForDragOver(d.dragView, d.x, d.y, false);
            }
            if (layout != mDragTargetLayout) {
                setCurrentDropLayout(layout);
                setCurrentDragOverlappingLayout(layout);

                boolean isInSpringLoadedMode = (mState == State.SPRING_LOADED);
                if (isInSpringLoadedMode) {
                    if (mLauncher.isHotseatLayout(layout)) {
                        mSpringLoadedDragController.cancel();
                    } else {
                        mSpringLoadedDragController.setAlarm(mDragTargetLayout);
                    }
                }
            }
        } else {
            // Test to see if we are over the hotseat otherwise just use the current page
            if (mLauncher.getHotseat() != null && !isDragWidget(d)) {
                if (isPointInSelfOverHotseat(d.x, d.y)) {
                    layout = mLauncher.getHotseat().getLayout();
                }
            }
            if (layout == null) {
                layout = getCurrentDropLayout();
            }
            if (layout != mDragTargetLayout) {
                setCurrentDropLayout(layout);
                setCurrentDragOverlappingLayout(layout);
            }
        }

        // Handle the drag over
        if (mDragTargetLayout != null) {
            // We want the point to be mapped to the dragTarget.
            if (mLauncher.isHotseatLayout(mDragTargetLayout)) {
                mapPointFromSelfToHotseatLayout(mLauncher.getHotseat(), mDragViewVisualCenter);
            } else {
                mapPointFromSelfToChild(mDragTargetLayout, mDragViewVisualCenter);
            }

<<<<<<< HEAD
            ItemInfo info = d.dragInfo;

=======
>>>>>>> e78e3d73
            int minSpanX = item.spanX;
            int minSpanY = item.spanY;
            if (item.minSpanX > 0 && item.minSpanY > 0) {
                minSpanX = item.minSpanX;
                minSpanY = item.minSpanY;
            }

            mTargetCell = findNearestArea((int) mDragViewVisualCenter[0],
                    (int) mDragViewVisualCenter[1], minSpanX, minSpanY,
                    mDragTargetLayout, mTargetCell);
            int reorderX = mTargetCell[0];
            int reorderY = mTargetCell[1];

            setCurrentDropOverCell(mTargetCell[0], mTargetCell[1]);

            float targetCellDistance = mDragTargetLayout.getDistanceFromCell(
                    mDragViewVisualCenter[0], mDragViewVisualCenter[1], mTargetCell);

            manageFolderFeedback(mDragTargetLayout, mTargetCell, targetCellDistance, d);

            boolean nearestDropOccupied = mDragTargetLayout.isNearestDropLocationOccupied((int)
                    mDragViewVisualCenter[0], (int) mDragViewVisualCenter[1], item.spanX,
                    item.spanY, child, mTargetCell);

            if (!nearestDropOccupied) {
                mDragTargetLayout.visualizeDropLocation(child, mDragOutline,
                        (int) mDragViewVisualCenter[0], (int) mDragViewVisualCenter[1],
                        mTargetCell[0], mTargetCell[1], item.spanX, item.spanY, false, d);
            } else if ((mDragMode == DRAG_MODE_NONE || mDragMode == DRAG_MODE_REORDER)
                    && !mReorderAlarm.alarmPending() && (mLastReorderX != reorderX ||
                    mLastReorderY != reorderY)) {

                int[] resultSpan = new int[2];
                mDragTargetLayout.performReorder((int) mDragViewVisualCenter[0],
                        (int) mDragViewVisualCenter[1], minSpanX, minSpanY, item.spanX, item.spanY,
                        child, mTargetCell, resultSpan, CellLayout.MODE_SHOW_REORDER_HINT);

                // Otherwise, if we aren't adding to or creating a folder and there's no pending
                // reorder, then we schedule a reorder
                ReorderAlarmListener listener = new ReorderAlarmListener(mDragViewVisualCenter,
                        minSpanX, minSpanY, item.spanX, item.spanY, d, child);
                mReorderAlarm.setOnAlarmListener(listener);
                mReorderAlarm.setAlarm(REORDER_TIMEOUT);
            }

            if (mDragMode == DRAG_MODE_CREATE_FOLDER || mDragMode == DRAG_MODE_ADD_TO_FOLDER ||
                    !nearestDropOccupied) {
                if (mDragTargetLayout != null) {
                    mDragTargetLayout.revertTempState();
                }
            }
        }
    }

    private void manageFolderFeedback(CellLayout targetLayout,
            int[] targetCell, float distance, DragObject dragObject) {
        if (distance > mMaxDistanceForFolderCreation) return;

        final View dragOverView = mDragTargetLayout.getChildAt(mTargetCell[0], mTargetCell[1]);
        ItemInfo info = (ItemInfo) dragObject.dragInfo;
        boolean userFolderPending = willCreateUserFolder(info, dragOverView, false);
        if (mDragMode == DRAG_MODE_NONE && userFolderPending &&
                !mFolderCreationAlarm.alarmPending()) {

            FolderCreationAlarmListener listener = new
                    FolderCreationAlarmListener(targetLayout, targetCell[0], targetCell[1]);

            if (!dragObject.accessibleDrag) {
                mFolderCreationAlarm.setOnAlarmListener(listener);
                mFolderCreationAlarm.setAlarm(FOLDER_CREATION_TIMEOUT);
            } else {
                listener.onAlarm(mFolderCreationAlarm);
            }

            if (dragObject.stateAnnouncer != null) {
                dragObject.stateAnnouncer.announce(WorkspaceAccessibilityHelper
                        .getDescriptionForDropOver(dragOverView, getContext()));
            }
            return;
        }

        boolean willAddToFolder = willAddToExistingUserFolder(info, dragOverView);
        if (willAddToFolder && mDragMode == DRAG_MODE_NONE) {
            mDragOverFolderIcon = ((FolderIcon) dragOverView);
            mDragOverFolderIcon.onDragEnter(info);
            if (targetLayout != null) {
                targetLayout.clearDragOutlines();
            }
            setDragMode(DRAG_MODE_ADD_TO_FOLDER);

            if (dragObject.stateAnnouncer != null) {
                dragObject.stateAnnouncer.announce(WorkspaceAccessibilityHelper
                        .getDescriptionForDropOver(dragOverView, getContext()));
            }
            return;
        }

        if (mDragMode == DRAG_MODE_ADD_TO_FOLDER && !willAddToFolder) {
            setDragMode(DRAG_MODE_NONE);
        }
        if (mDragMode == DRAG_MODE_CREATE_FOLDER && !userFolderPending) {
            setDragMode(DRAG_MODE_NONE);
        }
    }

    class FolderCreationAlarmListener implements OnAlarmListener {
        CellLayout layout;
        int cellX;
        int cellY;

        public FolderCreationAlarmListener(CellLayout layout, int cellX, int cellY) {
            this.layout = layout;
            this.cellX = cellX;
            this.cellY = cellY;
        }

        public void onAlarm(Alarm alarm) {
            if (mDragFolderRingAnimator != null) {
                // This shouldn't happen ever, but just in case, make sure we clean up the mess.
                mDragFolderRingAnimator.animateToNaturalState();
            }
            mDragFolderRingAnimator = new FolderRingAnimator(mLauncher, null);
            mDragFolderRingAnimator.setCell(cellX, cellY);
            mDragFolderRingAnimator.setCellLayout(layout);
            mDragFolderRingAnimator.animateToAcceptState();
            layout.showFolderAccept(mDragFolderRingAnimator);
            layout.clearDragOutlines();
            setDragMode(DRAG_MODE_CREATE_FOLDER);
        }
    }

    class ReorderAlarmListener implements OnAlarmListener {
        float[] dragViewCenter;
        int minSpanX, minSpanY, spanX, spanY;
        DragObject dragObject;
        View child;

        public ReorderAlarmListener(float[] dragViewCenter, int minSpanX, int minSpanY, int spanX,
                int spanY, DragObject dragObject, View child) {
            this.dragViewCenter = dragViewCenter;
            this.minSpanX = minSpanX;
            this.minSpanY = minSpanY;
            this.spanX = spanX;
            this.spanY = spanY;
            this.child = child;
            this.dragObject = dragObject;
        }

        public void onAlarm(Alarm alarm) {
            int[] resultSpan = new int[2];
            mTargetCell = findNearestArea((int) mDragViewVisualCenter[0],
                    (int) mDragViewVisualCenter[1], minSpanX, minSpanY, mDragTargetLayout,
                    mTargetCell);
            mLastReorderX = mTargetCell[0];
            mLastReorderY = mTargetCell[1];

            mTargetCell = mDragTargetLayout.performReorder((int) mDragViewVisualCenter[0],
                (int) mDragViewVisualCenter[1], minSpanX, minSpanY, spanX, spanY,
                child, mTargetCell, resultSpan, CellLayout.MODE_DRAG_OVER);

            if (mTargetCell[0] < 0 || mTargetCell[1] < 0) {
                mDragTargetLayout.revertTempState();
            } else {
                setDragMode(DRAG_MODE_REORDER);
            }

            boolean resize = resultSpan[0] != spanX || resultSpan[1] != spanY;
            mDragTargetLayout.visualizeDropLocation(child, mDragOutline,
                (int) mDragViewVisualCenter[0], (int) mDragViewVisualCenter[1],
                mTargetCell[0], mTargetCell[1], resultSpan[0], resultSpan[1], resize, dragObject);
        }
    }

    @Override
    public void getHitRectRelativeToDragLayer(Rect outRect) {
        // We want the workspace to have the whole area of the display (it will find the correct
        // cell layout to drop to in the existing drag/drop logic.
        mLauncher.getDragLayer().getDescendantRectRelativeToSelf(this, outRect);
    }

    /**
     * Drop an item that didn't originate on one of the workspace screens.
     * It may have come from Launcher (e.g. from all apps or customize), or it may have
     * come from another app altogether.
     *
     * NOTE: This can also be called when we are outside of a drag event, when we want
     * to add an item to one of the workspace screens.
     */
    private void onDropExternal(final int[] touchXY, final ItemInfo dragInfo,
            final CellLayout cellLayout, boolean insertAtFirst, DragObject d) {
        final Runnable exitSpringLoadedRunnable = new Runnable() {
            @Override
            public void run() {
                mLauncher.exitSpringLoadedDragModeDelayed(true,
                        Launcher.EXIT_SPRINGLOADED_MODE_SHORT_TIMEOUT, null);
            }
        };

        ItemInfo info = dragInfo;
        int spanX = info.spanX;
        int spanY = info.spanY;
        if (mDragInfo != null) {
            spanX = mDragInfo.spanX;
            spanY = mDragInfo.spanY;
        }

        final long container = mLauncher.isHotseatLayout(cellLayout) ?
                LauncherSettings.Favorites.CONTAINER_HOTSEAT :
                    LauncherSettings.Favorites.CONTAINER_DESKTOP;
        final long screenId = getIdForScreen(cellLayout);
        if (!mLauncher.isHotseatLayout(cellLayout)
                && screenId != getScreenIdForPageIndex(mCurrentPage)
                && mState != State.SPRING_LOADED) {
            snapToScreenId(screenId, null);
        }

        if (info instanceof PendingAddItemInfo) {
            final PendingAddItemInfo pendingInfo = (PendingAddItemInfo) dragInfo;

            boolean findNearestVacantCell = true;
            if (pendingInfo.itemType == LauncherSettings.Favorites.ITEM_TYPE_SHORTCUT) {
                mTargetCell = findNearestArea((int) touchXY[0], (int) touchXY[1], spanX, spanY,
                        cellLayout, mTargetCell);
                float distance = cellLayout.getDistanceFromCell(mDragViewVisualCenter[0],
                        mDragViewVisualCenter[1], mTargetCell);
                if (willCreateUserFolder(d.dragInfo, cellLayout, mTargetCell, distance, true)
                        || willAddToExistingUserFolder(
                                d.dragInfo, cellLayout, mTargetCell, distance)) {
                    findNearestVacantCell = false;
                }
            }

            final ItemInfo item = d.dragInfo;
            boolean updateWidgetSize = false;
            if (findNearestVacantCell) {
                int minSpanX = item.spanX;
                int minSpanY = item.spanY;
                if (item.minSpanX > 0 && item.minSpanY > 0) {
                    minSpanX = item.minSpanX;
                    minSpanY = item.minSpanY;
                }
                int[] resultSpan = new int[2];
                mTargetCell = cellLayout.performReorder((int) mDragViewVisualCenter[0],
                        (int) mDragViewVisualCenter[1], minSpanX, minSpanY, info.spanX, info.spanY,
                        null, mTargetCell, resultSpan, CellLayout.MODE_ON_DROP_EXTERNAL);

                if (resultSpan[0] != item.spanX || resultSpan[1] != item.spanY) {
                    updateWidgetSize = true;
                }
                item.spanX = resultSpan[0];
                item.spanY = resultSpan[1];
            }

            Runnable onAnimationCompleteRunnable = new Runnable() {
                @Override
                public void run() {
                    // Normally removeExtraEmptyScreen is called in Workspace#onDragEnd, but when
                    // adding an item that may not be dropped right away (due to a config activity)
                    // we defer the removal until the activity returns.
                    deferRemoveExtraEmptyScreen();

                    // When dragging and dropping from customization tray, we deal with creating
                    // widgets/shortcuts/folders in a slightly different way
                    mLauncher.addPendingItem(pendingInfo, container, screenId, mTargetCell,
                            item.spanX, item.spanY);
                }
            };
            boolean isWidget = pendingInfo.itemType == LauncherSettings.Favorites.ITEM_TYPE_APPWIDGET
                    || pendingInfo.itemType == LauncherSettings.Favorites.ITEM_TYPE_CUSTOM_APPWIDGET;

            View finalView = isWidget ? ((PendingAddWidgetInfo) pendingInfo).boundWidget : null;

            if (finalView instanceof AppWidgetHostView && updateWidgetSize) {
                AppWidgetHostView awhv = (AppWidgetHostView) finalView;
                AppWidgetResizeFrame.updateWidgetSizeRanges(awhv, mLauncher, item.spanX,
                        item.spanY);
            }

            int animationStyle = ANIMATE_INTO_POSITION_AND_DISAPPEAR;
            if (isWidget && ((PendingAddWidgetInfo) pendingInfo).info != null &&
                    ((PendingAddWidgetInfo) pendingInfo).info.configure != null) {
                animationStyle = ANIMATE_INTO_POSITION_AND_REMAIN;
            }
            animateWidgetDrop(info, cellLayout, d.dragView, onAnimationCompleteRunnable,
                    animationStyle, finalView, true);
        } else {
            // This is for other drag/drop cases, like dragging from All Apps
            View view = null;

            switch (info.itemType) {
            case LauncherSettings.Favorites.ITEM_TYPE_APPLICATION:
            case LauncherSettings.Favorites.ITEM_TYPE_SHORTCUT:
                if (info.container == NO_ID && info instanceof AppInfo) {
                    // Came from all apps -- make a copy
                    info = ((AppInfo) info).makeShortcut();
                }
                view = mLauncher.createShortcut(cellLayout, (ShortcutInfo) info);
                break;
            case LauncherSettings.Favorites.ITEM_TYPE_FOLDER:
                view = FolderIcon.fromXml(R.layout.folder_icon, mLauncher, cellLayout,
                        (FolderInfo) info, mIconCache);
                break;
            default:
                throw new IllegalStateException("Unknown item type: " + info.itemType);
            }

            // First we find the cell nearest to point at which the item is
            // dropped, without any consideration to whether there is an item there.
            if (touchXY != null) {
                mTargetCell = findNearestArea((int) touchXY[0], (int) touchXY[1], spanX, spanY,
                        cellLayout, mTargetCell);
                float distance = cellLayout.getDistanceFromCell(mDragViewVisualCenter[0],
                        mDragViewVisualCenter[1], mTargetCell);
                d.postAnimationRunnable = exitSpringLoadedRunnable;
                if (createUserFolderIfNecessary(view, container, cellLayout, mTargetCell, distance,
                        true, d.dragView, d.postAnimationRunnable)) {
                    return;
                }
                if (addToExistingFolderIfNecessary(view, cellLayout, mTargetCell, distance, d,
                        true)) {
                    return;
                }
            }

            if (touchXY != null) {
                // when dragging and dropping, just find the closest free spot
                mTargetCell = cellLayout.performReorder((int) mDragViewVisualCenter[0],
                        (int) mDragViewVisualCenter[1], 1, 1, 1, 1,
                        null, mTargetCell, null, CellLayout.MODE_ON_DROP_EXTERNAL);
            } else {
                cellLayout.findCellForSpan(mTargetCell, 1, 1);
            }
            // Add the item to DB before adding to screen ensures that the container and other
            // values of the info is properly updated.
            LauncherModel.addOrMoveItemInDatabase(mLauncher, info, container, screenId,
                    mTargetCell[0], mTargetCell[1]);

            addInScreen(view, container, screenId, mTargetCell[0], mTargetCell[1], info.spanX,
                    info.spanY, insertAtFirst);
            cellLayout.onDropChild(view);
            cellLayout.getShortcutsAndWidgets().measureChild(view);

            if (d.dragView != null) {
                // We wrap the animation call in the temporary set and reset of the current
                // cellLayout to its final transform -- this means we animate the drag view to
                // the correct final location.
                setFinalTransitionTransform(cellLayout);
                mLauncher.getDragLayer().animateViewIntoPosition(d.dragView, view,
                        exitSpringLoadedRunnable, this);
                resetTransitionTransform(cellLayout);
            }
        }
    }

    public Bitmap createWidgetBitmap(ItemInfo widgetInfo, View layout) {
        int[] unScaledSize = mLauncher.getWorkspace().estimateItemSize(widgetInfo, false);
        int visibility = layout.getVisibility();
        layout.setVisibility(VISIBLE);

        int width = MeasureSpec.makeMeasureSpec(unScaledSize[0], MeasureSpec.EXACTLY);
        int height = MeasureSpec.makeMeasureSpec(unScaledSize[1], MeasureSpec.EXACTLY);
        Bitmap b = Bitmap.createBitmap(unScaledSize[0], unScaledSize[1],
                Bitmap.Config.ARGB_8888);
        mCanvas.setBitmap(b);

        layout.measure(width, height);
        layout.layout(0, 0, unScaledSize[0], unScaledSize[1]);
        layout.draw(mCanvas);
        mCanvas.setBitmap(null);
        layout.setVisibility(visibility);
        return b;
    }

    private void getFinalPositionForDropAnimation(int[] loc, float[] scaleXY,
            DragView dragView, CellLayout layout, ItemInfo info, int[] targetCell,
            boolean external, boolean scale) {
        // Now we animate the dragView, (ie. the widget or shortcut preview) into its final
        // location and size on the home screen.
        int spanX = info.spanX;
        int spanY = info.spanY;

        Rect r = estimateItemPosition(layout, info, targetCell[0], targetCell[1], spanX, spanY);
        loc[0] = r.left;
        loc[1] = r.top;

        setFinalTransitionTransform(layout);
        float cellLayoutScale =
                mLauncher.getDragLayer().getDescendantCoordRelativeToSelf(layout, loc, true);
        resetTransitionTransform(layout);

        float dragViewScaleX;
        float dragViewScaleY;
        if (scale) {
            dragViewScaleX = (1.0f * r.width()) / dragView.getMeasuredWidth();
            dragViewScaleY = (1.0f * r.height()) / dragView.getMeasuredHeight();
        } else {
            dragViewScaleX = 1f;
            dragViewScaleY = 1f;
        }

        // The animation will scale the dragView about its center, so we need to center about
        // the final location.
        loc[0] -= (dragView.getMeasuredWidth() - cellLayoutScale * r.width()) / 2;
        loc[1] -= (dragView.getMeasuredHeight() - cellLayoutScale * r.height()) / 2;

        scaleXY[0] = dragViewScaleX * cellLayoutScale;
        scaleXY[1] = dragViewScaleY * cellLayoutScale;
    }

    public void animateWidgetDrop(ItemInfo info, CellLayout cellLayout, DragView dragView,
            final Runnable onCompleteRunnable, int animationType, final View finalView,
            boolean external) {
        Rect from = new Rect();
        mLauncher.getDragLayer().getViewRectRelativeToSelf(dragView, from);

        int[] finalPos = new int[2];
        float scaleXY[] = new float[2];
        boolean scalePreview = !(info instanceof PendingAddShortcutInfo);
        getFinalPositionForDropAnimation(finalPos, scaleXY, dragView, cellLayout, info, mTargetCell,
                external, scalePreview);

        Resources res = mLauncher.getResources();
        final int duration = res.getInteger(R.integer.config_dropAnimMaxDuration) - 200;

        // In the case where we've prebound the widget, we remove it from the DragLayer
        if (finalView instanceof AppWidgetHostView && external) {
            mLauncher.getDragLayer().removeView(finalView);
        }

        boolean isWidget = info.itemType == LauncherSettings.Favorites.ITEM_TYPE_APPWIDGET ||
                info.itemType == LauncherSettings.Favorites.ITEM_TYPE_CUSTOM_APPWIDGET;
        if ((animationType == ANIMATE_INTO_POSITION_AND_RESIZE || external) && finalView != null) {
            Bitmap crossFadeBitmap = createWidgetBitmap(info, finalView);
            dragView.setCrossFadeBitmap(crossFadeBitmap);
            dragView.crossFade((int) (duration * 0.8f));
        } else if (isWidget && external) {
            scaleXY[0] = scaleXY[1] = Math.min(scaleXY[0],  scaleXY[1]);
        }

        DragLayer dragLayer = mLauncher.getDragLayer();
        if (animationType == CANCEL_TWO_STAGE_WIDGET_DROP_ANIMATION) {
            mLauncher.getDragLayer().animateViewIntoPosition(dragView, finalPos, 0f, 0.1f, 0.1f,
                    DragLayer.ANIMATION_END_DISAPPEAR, onCompleteRunnable, duration);
        } else {
            int endStyle;
            if (animationType == ANIMATE_INTO_POSITION_AND_REMAIN) {
                endStyle = DragLayer.ANIMATION_END_REMAIN_VISIBLE;
            } else {
                endStyle = DragLayer.ANIMATION_END_DISAPPEAR;;
            }

            Runnable onComplete = new Runnable() {
                @Override
                public void run() {
                    if (finalView != null) {
                        finalView.setVisibility(VISIBLE);
                    }
                    if (onCompleteRunnable != null) {
                        onCompleteRunnable.run();
                    }
                }
            };
            dragLayer.animateViewIntoPosition(dragView, from.left, from.top, finalPos[0],
                    finalPos[1], 1, 1, 1, scaleXY[0], scaleXY[1], onComplete, endStyle,
                    duration, this);
        }
    }

    public void setFinalTransitionTransform(CellLayout layout) {
        if (isSwitchingState()) {
            mCurrentScale = getScaleX();
            setScaleX(mStateTransitionAnimation.getFinalScale());
            setScaleY(mStateTransitionAnimation.getFinalScale());
        }
    }
    public void resetTransitionTransform(CellLayout layout) {
        if (isSwitchingState()) {
            setScaleX(mCurrentScale);
            setScaleY(mCurrentScale);
        }
    }

    /**
     * Return the current {@link CellLayout}, correctly picking the destination
     * screen while a scroll is in progress.
     */
    public CellLayout getCurrentDropLayout() {
        return (CellLayout) getChildAt(getNextPage());
    }

    /**
     * Return the current CellInfo describing our current drag; this method exists
     * so that Launcher can sync this object with the correct info when the activity is created/
     * destroyed
     *
     */
    public CellLayout.CellInfo getDragInfo() {
        return mDragInfo;
    }

    public int getCurrentPageOffsetFromCustomContent() {
        return getNextPage() - numCustomPages();
    }

    /**
     * Calculate the nearest cell where the given object would be dropped.
     *
     * pixelX and pixelY should be in the coordinate system of layout
     */
    @Thunk int[] findNearestArea(int pixelX, int pixelY,
            int spanX, int spanY, CellLayout layout, int[] recycle) {
        return layout.findNearestArea(
                pixelX, pixelY, spanX, spanY, recycle);
    }

    void setup(DragController dragController) {
        mSpringLoadedDragController = new SpringLoadedDragController(mLauncher);
        mDragController = dragController;

        // hardware layers on children are enabled on startup, but should be disabled until
        // needed
        updateChildrenLayersEnabled(false);
    }

    /**
     * Called at the end of a drag which originated on the workspace.
     */
    public void onDropCompleted(final View target, final DragObject d,
            final boolean isFlingToDelete, final boolean success) {
        if (mDeferDropAfterUninstall) {
            mDeferredAction = new Runnable() {
                public void run() {
                    onDropCompleted(target, d, isFlingToDelete, success);
                    mDeferredAction = null;
                }
            };
            return;
        }

        boolean beingCalledAfterUninstall = mDeferredAction != null;

        if (success && !(beingCalledAfterUninstall && !mUninstallSuccessful)) {
            if (target != this && mDragInfo != null) {
                removeWorkspaceItem(mDragInfo.cell);
            }
        } else if (mDragInfo != null) {
            final CellLayout cellLayout = mLauncher.getCellLayout(
                    mDragInfo.container, mDragInfo.screenId);
            if (cellLayout != null) {
                cellLayout.onDropChild(mDragInfo.cell);
            } else if (ProviderConfig.IS_DOGFOOD_BUILD) {
                throw new RuntimeException("Invalid state: cellLayout == null in "
                        + "Workspace#onDropCompleted. Please file a bug. ");
            };
        }
        if ((d.cancelled || (beingCalledAfterUninstall && !mUninstallSuccessful))
                && mDragInfo.cell != null) {
            mDragInfo.cell.setVisibility(VISIBLE);
        }
        mDragOutline = null;
        mDragInfo = null;

        mLauncher.exitSpringLoadedDragModeDelayed(success,
                Launcher.EXIT_SPRINGLOADED_MODE_SHORT_TIMEOUT, null);
    }

    /**
     * For opposite operation. See {@link #addInScreen}.
     */
    public void removeWorkspaceItem(View v) {
        CellLayout parentCell = getParentCellLayoutForView(v);
        if (parentCell != null) {
            parentCell.removeView(v);
        } else if (ProviderConfig.IS_DOGFOOD_BUILD) {
            // When an app is uninstalled using the drop target, we wait until resume to remove
            // the icon. We also remove all the corresponding items from the workspace at
            // {@link Launcher#bindComponentsRemoved}. That call can come before or after
            // {@link Launcher#mOnResumeCallbacks} depending on how busy the worker thread is.
            Log.e(TAG, "mDragInfo.cell has null parent");
        }
        if (v instanceof DropTarget) {
            mDragController.removeDropTarget((DropTarget) v);
        }
    }

    @Override
    public void deferCompleteDropAfterUninstallActivity() {
        mDeferDropAfterUninstall = true;
    }

    /// maybe move this into a smaller part
    @Override
    public void onUninstallActivityReturned(boolean success) {
        mDeferDropAfterUninstall = false;
        mUninstallSuccessful = success;
        if (mDeferredAction != null) {
            mDeferredAction.run();
        }
    }

    void saveWorkspaceToDb() {
        saveWorkspaceScreenToDb((CellLayout) mLauncher.getHotseat().getLayout());
        int count = getChildCount();
        for (int i = 0; i < count; i++) {
            CellLayout cl = (CellLayout) getChildAt(i);
            saveWorkspaceScreenToDb(cl);
        }
    }

    void saveWorkspaceScreenToDb(CellLayout cl) {
        int count = cl.getShortcutsAndWidgets().getChildCount();

        long screenId = getIdForScreen(cl);
        int container = Favorites.CONTAINER_DESKTOP;

        Hotseat hotseat = mLauncher.getHotseat();
        if (mLauncher.isHotseatLayout(cl)) {
            screenId = -1;
            container = Favorites.CONTAINER_HOTSEAT;
        }

        for (int i = 0; i < count; i++) {
            View v = cl.getShortcutsAndWidgets().getChildAt(i);
            ItemInfo info = (ItemInfo) v.getTag();
            // Null check required as the AllApps button doesn't have an item info
            if (info != null) {
                int cellX = info.cellX;
                int cellY = info.cellY;
                if (container == Favorites.CONTAINER_HOTSEAT) {
                    cellX = hotseat.getCellXFromOrder((int) info.screenId);
                    cellY = hotseat.getCellYFromOrder((int) info.screenId);
                }
                LauncherModel.addItemToDatabase(mLauncher, info, container, screenId, cellX, cellY);
            }
            if (v instanceof FolderIcon) {
                FolderIcon fi = (FolderIcon) v;
                fi.getFolder().addItemLocationsInDatabase();
            }
        }
    }

    @Override
    public float getIntrinsicIconScaleFactor() {
        return 1f;
    }

    @Override
    public boolean supportsFlingToDelete() {
        return true;
    }

    @Override
    public boolean supportsAppInfoDropTarget() {
        return true;
    }

    @Override
    public boolean supportsDeleteDropTarget() {
        return true;
    }

    @Override
    public void onFlingToDelete(DragObject d, PointF vec) {
        // Do nothing
    }

    @Override
    public void onFlingToDeleteCompleted() {
        // Do nothing
    }

    public boolean isDropEnabled() {
        return true;
    }

    @Override
    protected void dispatchRestoreInstanceState(SparseArray<Parcelable> container) {
        // We don't dispatch restoreInstanceState to our children using this code path.
        // Some pages will be restored immediately as their items are bound immediately, and
        // others we will need to wait until after their items are bound.
        mSavedStates = container;
    }

    public void restoreInstanceStateForChild(int child) {
        if (mSavedStates != null) {
            mRestoredPages.add(child);
            CellLayout cl = (CellLayout) getChildAt(child);
            if (cl != null) {
                cl.restoreInstanceState(mSavedStates);
            }
        }
    }

    public void restoreInstanceStateForRemainingPages() {
        int count = getChildCount();
        for (int i = 0; i < count; i++) {
            if (!mRestoredPages.contains(i)) {
                restoreInstanceStateForChild(i);
            }
        }
        mRestoredPages.clear();
        mSavedStates = null;
    }

    @Override
    public void scrollLeft() {
        if (!workspaceInModalState() && !mIsSwitchingState) {
            super.scrollLeft();
        }
        Folder openFolder = getOpenFolder();
        if (openFolder != null) {
            openFolder.completeDragExit();
        }
    }

    @Override
    public void scrollRight() {
        if (!workspaceInModalState() && !mIsSwitchingState) {
            super.scrollRight();
        }
        Folder openFolder = getOpenFolder();
        if (openFolder != null) {
            openFolder.completeDragExit();
        }
    }

    @Override
    public boolean onEnterScrollArea(int x, int y, int direction) {
        // Ignore the scroll area if we are dragging over the hot seat
        boolean isPortrait = !mLauncher.getDeviceProfile().isLandscape;
        if (mLauncher.getHotseat() != null && isPortrait) {
            Rect r = new Rect();
            mLauncher.getHotseat().getHitRect(r);
            if (r.contains(x, y)) {
                return false;
            }
        }

        boolean result = false;
        if (!workspaceInModalState() && !mIsSwitchingState && getOpenFolder() == null) {
            mInScrollArea = true;

            final int page = getNextPage() +
                       (direction == DragController.SCROLL_LEFT ? -1 : 1);
            // We always want to exit the current layout to ensure parity of enter / exit
            setCurrentDropLayout(null);

            if (0 <= page && page < getChildCount()) {
                // Ensure that we are not dragging over to the custom content screen
                if (getScreenIdForPageIndex(page) == CUSTOM_CONTENT_SCREEN_ID) {
                    return false;
                }

                CellLayout layout = (CellLayout) getChildAt(page);
                setCurrentDragOverlappingLayout(layout);

                // Workspace is responsible for drawing the edge glow on adjacent pages,
                // so we need to redraw the workspace when this may have changed.
                invalidate();
                result = true;
            }
        }
        return result;
    }

    @Override
    public boolean onExitScrollArea() {
        boolean result = false;
        if (mInScrollArea) {
            invalidate();
            CellLayout layout = getCurrentDropLayout();
            setCurrentDropLayout(layout);
            setCurrentDragOverlappingLayout(layout);

            result = true;
            mInScrollArea = false;
        }
        return result;
    }

    private void onResetScrollArea() {
        setCurrentDragOverlappingLayout(null);
        mInScrollArea = false;
    }

    /**
     * Returns a specific CellLayout
     */
    CellLayout getParentCellLayoutForView(View v) {
        ArrayList<CellLayout> layouts = getWorkspaceAndHotseatCellLayouts();
        for (CellLayout layout : layouts) {
            if (layout.getShortcutsAndWidgets().indexOfChild(v) > -1) {
                return layout;
            }
        }
        return null;
    }

    /**
     * Returns a list of all the CellLayouts in the workspace.
     */
    ArrayList<CellLayout> getWorkspaceAndHotseatCellLayouts() {
        ArrayList<CellLayout> layouts = new ArrayList<CellLayout>();
        int screenCount = getChildCount();
        for (int screen = 0; screen < screenCount; screen++) {
            layouts.add(((CellLayout) getChildAt(screen)));
        }
        if (mLauncher.getHotseat() != null) {
            layouts.add(mLauncher.getHotseat().getLayout());
        }
        return layouts;
    }

    /**
     * We should only use this to search for specific children.  Do not use this method to modify
     * ShortcutsAndWidgetsContainer directly. Includes ShortcutAndWidgetContainers from
     * the hotseat and workspace pages
     */
    ArrayList<ShortcutAndWidgetContainer> getAllShortcutAndWidgetContainers() {
        ArrayList<ShortcutAndWidgetContainer> childrenLayouts =
                new ArrayList<ShortcutAndWidgetContainer>();
        int screenCount = getChildCount();
        for (int screen = 0; screen < screenCount; screen++) {
            childrenLayouts.add(((CellLayout) getChildAt(screen)).getShortcutsAndWidgets());
        }
        if (mLauncher.getHotseat() != null) {
            childrenLayouts.add(mLauncher.getHotseat().getLayout().getShortcutsAndWidgets());
        }
        return childrenLayouts;
    }

    public Folder getFolderForTag(final Object tag) {
        return (Folder) getFirstMatch(new ItemOperator() {

            @Override
            public boolean evaluate(ItemInfo info, View v, View parent) {
                return (v instanceof Folder) && (((Folder) v).getInfo() == tag)
                        && ((Folder) v).getInfo().opened;
            }
        });
    }

    public View getHomescreenIconByItemId(final long id) {
        return getFirstMatch(new ItemOperator() {

            @Override
            public boolean evaluate(ItemInfo info, View v, View parent) {
                return info != null && info.id == id;
            }
        });
    }

    public View getViewForTag(final Object tag) {
        return getFirstMatch(new ItemOperator() {

            @Override
            public boolean evaluate(ItemInfo info, View v, View parent) {
                return info == tag;
            }
        });
    }

    public LauncherAppWidgetHostView getWidgetForAppWidgetId(final int appWidgetId) {
        return (LauncherAppWidgetHostView) getFirstMatch(new ItemOperator() {

            @Override
            public boolean evaluate(ItemInfo info, View v, View parent) {
                return (info instanceof LauncherAppWidgetInfo) &&
                        ((LauncherAppWidgetInfo) info).appWidgetId == appWidgetId;
            }
        });
    }

    private View getFirstMatch(final ItemOperator operator) {
        final View[] value = new View[1];
        mapOverItems(MAP_NO_RECURSE, new ItemOperator() {
            @Override
            public boolean evaluate(ItemInfo info, View v, View parent) {
                if (operator.evaluate(info, v, parent)) {
                    value[0] = v;
                    return true;
                }
                return false;
            }
        });
        return value[0];
    }

    void clearDropTargets() {
        mapOverItems(MAP_NO_RECURSE, new ItemOperator() {
            @Override
            public boolean evaluate(ItemInfo info, View v, View parent) {
                if (v instanceof DropTarget) {
                    mDragController.removeDropTarget((DropTarget) v);
                }
                // not done, process all the shortcuts
                return false;
            }
        });
    }

    public void disableShortcutsByPackageName(final ArrayList<String> packages,
            final UserHandleCompat user, final int reason) {
        final HashSet<String> packageNames = new HashSet<String>();
        packageNames.addAll(packages);

        mapOverItems(MAP_RECURSE, new ItemOperator() {
            @Override
            public boolean evaluate(ItemInfo info, View v, View parent) {
                if (info instanceof ShortcutInfo && v instanceof BubbleTextView) {
                    ShortcutInfo shortcutInfo = (ShortcutInfo) info;
                    ComponentName cn = shortcutInfo.getTargetComponent();
                    if (user.equals(shortcutInfo.user) && cn != null
                            && packageNames.contains(cn.getPackageName())) {
                        shortcutInfo.isDisabled |= reason;
                        BubbleTextView shortcut = (BubbleTextView) v;
                        shortcut.applyFromShortcutInfo(shortcutInfo, mIconCache);

                        if (parent != null) {
                            parent.invalidate();
                        }
                    }
                }
                // process all the shortcuts
                return false;
            }
        });
    }

    // Removes ALL items that match a given package name, this is usually called when a package
    // has been removed and we want to remove all components (widgets, shortcuts, apps) that
    // belong to that package.
    void removeItemsByPackageName(final ArrayList<String> packages, final UserHandleCompat user) {
        final HashSet<String> packageNames = new HashSet<String>();
        packageNames.addAll(packages);

        // Filter out all the ItemInfos that this is going to affect
        final HashSet<ItemInfo> infos = new HashSet<ItemInfo>();
        final HashSet<ComponentName> cns = new HashSet<ComponentName>();
        ArrayList<CellLayout> cellLayouts = getWorkspaceAndHotseatCellLayouts();
        for (CellLayout layoutParent : cellLayouts) {
            ViewGroup layout = layoutParent.getShortcutsAndWidgets();
            int childCount = layout.getChildCount();
            for (int i = 0; i < childCount; ++i) {
                View view = layout.getChildAt(i);
                infos.add((ItemInfo) view.getTag());
            }
        }
        LauncherModel.ItemInfoFilter filter = new LauncherModel.ItemInfoFilter() {
            @Override
            public boolean filterItem(ItemInfo parent, ItemInfo info,
                                      ComponentName cn) {
                if (packageNames.contains(cn.getPackageName())
                        && info.user.equals(user)) {
                    cns.add(cn);
                    return true;
                }
                return false;
            }
        };
        LauncherModel.filterItemInfos(infos, filter);

        // Remove the affected components
        removeItemsByComponentName(cns, user);
    }

    /**
     * Removes items that match the item info specified. When applications are removed
     * as a part of an update, this is called to ensure that other widgets and application
     * shortcuts are not removed.
     */
    void removeItemsByComponentName(final HashSet<ComponentName> componentNames,
            final UserHandleCompat user) {
        ArrayList<CellLayout> cellLayouts = getWorkspaceAndHotseatCellLayouts();
        for (final CellLayout layoutParent: cellLayouts) {
            final ViewGroup layout = layoutParent.getShortcutsAndWidgets();

            final HashMap<ItemInfo, View> children = new HashMap<ItemInfo, View>();
            for (int j = 0; j < layout.getChildCount(); j++) {
                final View view = layout.getChildAt(j);
                children.put((ItemInfo) view.getTag(), view);
            }

            final ArrayList<View> childrenToRemove = new ArrayList<View>();
            final HashMap<FolderInfo, ArrayList<ShortcutInfo>> folderAppsToRemove =
                    new HashMap<FolderInfo, ArrayList<ShortcutInfo>>();
            LauncherModel.ItemInfoFilter filter = new LauncherModel.ItemInfoFilter() {
                @Override
                public boolean filterItem(ItemInfo parent, ItemInfo info,
                                          ComponentName cn) {
                    if (parent instanceof FolderInfo) {
                        if (componentNames.contains(cn) && info.user.equals(user)) {
                            FolderInfo folder = (FolderInfo) parent;
                            ArrayList<ShortcutInfo> appsToRemove;
                            if (folderAppsToRemove.containsKey(folder)) {
                                appsToRemove = folderAppsToRemove.get(folder);
                            } else {
                                appsToRemove = new ArrayList<ShortcutInfo>();
                                folderAppsToRemove.put(folder, appsToRemove);
                            }
                            appsToRemove.add((ShortcutInfo) info);
                            return true;
                        }
                    } else {
                        if (componentNames.contains(cn) && info.user.equals(user)) {
                            childrenToRemove.add(children.get(info));
                            return true;
                        }
                    }
                    return false;
                }
            };
            LauncherModel.filterItemInfos(children.keySet(), filter);

            // Remove all the apps from their folders
            for (FolderInfo folder : folderAppsToRemove.keySet()) {
                ArrayList<ShortcutInfo> appsToRemove = folderAppsToRemove.get(folder);
                for (ShortcutInfo info : appsToRemove) {
                    folder.remove(info);
                }
            }

            // Remove all the other children
            for (View child : childrenToRemove) {
                // Note: We can not remove the view directly from CellLayoutChildren as this
                // does not re-mark the spaces as unoccupied.
                layoutParent.removeViewInLayout(child);
                if (child instanceof DropTarget) {
                    mDragController.removeDropTarget((DropTarget) child);
                }
            }

            if (childrenToRemove.size() > 0) {
                layout.requestLayout();
                layout.invalidate();
            }
        }

        // Strip all the empty screens
        stripEmptyScreens();
    }

    interface ItemOperator {
        /**
         * Process the next itemInfo, possibly with side-effect on {@link ItemOperator#value}.
         *
         * @param info info for the shortcut
         * @param view view for the shortcut
         * @param parent containing folder, or null
         * @return true if done, false to continue the map
         */
        public boolean evaluate(ItemInfo info, View view, View parent);
    }

    /**
     * Map the operator over the shortcuts and widgets, return the first-non-null value.
     *
     * @param recurse true: iterate over folder children. false: op get the folders themselves.
     * @param op the operator to map over the shortcuts
     */
    void mapOverItems(boolean recurse, ItemOperator op) {
        ArrayList<ShortcutAndWidgetContainer> containers = getAllShortcutAndWidgetContainers();
        final int containerCount = containers.size();
        for (int containerIdx = 0; containerIdx < containerCount; containerIdx++) {
            ShortcutAndWidgetContainer container = containers.get(containerIdx);
            // map over all the shortcuts on the workspace
            final int itemCount = container.getChildCount();
            for (int itemIdx = 0; itemIdx < itemCount; itemIdx++) {
                View item = container.getChildAt(itemIdx);
                ItemInfo info = (ItemInfo) item.getTag();
                if (recurse && info instanceof FolderInfo && item instanceof FolderIcon) {
                    FolderIcon folder = (FolderIcon) item;
                    ArrayList<View> folderChildren = folder.getFolder().getItemsInReadingOrder();
                    // map over all the children in the folder
                    final int childCount = folderChildren.size();
                    for (int childIdx = 0; childIdx < childCount; childIdx++) {
                        View child = folderChildren.get(childIdx);
                        info = (ItemInfo) child.getTag();
                        if (op.evaluate(info, child, folder)) {
                            return;
                        }
                    }
                } else {
                    if (op.evaluate(info, item, null)) {
                        return;
                    }
                }
            }
        }
    }

    void updateShortcuts(ArrayList<ShortcutInfo> shortcuts) {
        final HashSet<ShortcutInfo> updates = new HashSet<ShortcutInfo>(shortcuts);
        mapOverItems(MAP_RECURSE, new ItemOperator() {
            @Override
            public boolean evaluate(ItemInfo info, View v, View parent) {
                if (info instanceof ShortcutInfo && v instanceof BubbleTextView &&
                        updates.contains(info)) {
                    ShortcutInfo si = (ShortcutInfo) info;
                    BubbleTextView shortcut = (BubbleTextView) v;
                    Drawable oldIcon = getTextViewIcon(shortcut);
                    boolean oldPromiseState = (oldIcon instanceof PreloadIconDrawable)
                            && ((PreloadIconDrawable) oldIcon).hasNotCompleted();
                    shortcut.applyFromShortcutInfo(si, mIconCache,
                            si.isPromise() != oldPromiseState);

                    if (parent != null) {
                        parent.invalidate();
                    }
                }
                // process all the shortcuts
                return false;
            }
        });
    }

    public void removeAbandonedPromise(String packageName, UserHandleCompat user) {
        ArrayList<String> packages = new ArrayList<String>(1);
        packages.add(packageName);
        LauncherModel.deletePackageFromDatabase(mLauncher, packageName, user);
        removeItemsByPackageName(packages, user);
    }

    public void updateRestoreItems(final HashSet<ItemInfo> updates) {
        mapOverItems(MAP_RECURSE, new ItemOperator() {
            @Override
            public boolean evaluate(ItemInfo info, View v, View parent) {
                if (info instanceof ShortcutInfo && v instanceof BubbleTextView
                        && updates.contains(info)) {
                    ((BubbleTextView) v).applyState(false);
                } else if (v instanceof PendingAppWidgetHostView
                        && info instanceof LauncherAppWidgetInfo
                        && updates.contains(info)) {
                    ((PendingAppWidgetHostView) v).applyState();
                }
                // process all the shortcuts
                return false;
            }
        });
    }

    void widgetsRestored(ArrayList<LauncherAppWidgetInfo> changedInfo) {
        if (!changedInfo.isEmpty()) {
            DeferredWidgetRefresh widgetRefresh = new DeferredWidgetRefresh(changedInfo,
                    mLauncher.getAppWidgetHost());
            if (LauncherModel.getProviderInfo(getContext(),
                    changedInfo.get(0).providerName,
                    changedInfo.get(0).user) != null) {
                // Re-inflate the widgets which have changed status
                widgetRefresh.run();
            } else {
                // widgetRefresh will automatically run when the packages are updated.
                // For now just update the progress bars
                for (LauncherAppWidgetInfo info : changedInfo) {
                    if (info.hostView instanceof PendingAppWidgetHostView) {
                        info.installProgress = 100;
                        ((PendingAppWidgetHostView) info.hostView).applyState();
                    }
                }
            }
        }
    }

    private void moveToScreen(int page, boolean animate) {
        if (!workspaceInModalState()) {
            if (animate) {
                snapToPage(page);
            } else {
                setCurrentPage(page);
            }
        }
        View child = getChildAt(page);
        if (child != null) {
            child.requestFocus();
        }
    }

    void moveToDefaultScreen(boolean animate) {
        moveToScreen(mDefaultPage, animate);
    }

    void moveToCustomContentScreen(boolean animate) {
        if (hasCustomContent()) {
            int ccIndex = getPageIndexForScreenId(CUSTOM_CONTENT_SCREEN_ID);
            if (animate) {
                snapToPage(ccIndex);
            } else {
                setCurrentPage(ccIndex);
            }
            View child = getChildAt(ccIndex);
            if (child != null) {
                child.requestFocus();
            }
         }
        exitWidgetResizeMode();
    }

    @Override
    protected PageIndicator.PageMarkerResources getPageIndicatorMarker(int pageIndex) {
        long screenId = getScreenIdForPageIndex(pageIndex);
        if (screenId == EXTRA_EMPTY_SCREEN_ID) {
            int count = mScreenOrder.size() - numCustomPages();
            if (count > 1) {
                return new PageIndicator.PageMarkerResources(R.drawable.ic_pageindicator_current,
                        R.drawable.ic_pageindicator_add);
            }
        }

        return super.getPageIndicatorMarker(pageIndex);
    }

    protected String getPageIndicatorDescription() {
        String settings = getResources().getString(R.string.settings_button_text);
        return getCurrentPageDescription() + ", " + settings;
    }

    protected String getCurrentPageDescription() {
        if (hasCustomContent() && getNextPage() == 0) {
            return mCustomContentDescription;
        }
        int page = (mNextPage != INVALID_PAGE) ? mNextPage : mCurrentPage;
        return getPageDescription(page);
    }

    private String getPageDescription(int page) {
        int delta = numCustomPages();
<<<<<<< HEAD
        return getContext().getString(R.string.workspace_scroll_format,
                page + 1 - delta, getChildCount() - delta);
=======
        int nScreens = getChildCount() - delta;
        int extraScreenId = mScreenOrder.indexOf(EXTRA_EMPTY_SCREEN_ID);
        if (extraScreenId >= 0 && nScreens > 1) {
            if (page == extraScreenId) {
                return getContext().getString(R.string.workspace_new_page);
            }
            nScreens--;
        }
        return String.format(getContext().getString(R.string.workspace_scroll_format),
                page + 1 - delta, nScreens);

>>>>>>> e78e3d73
    }

    public void getLocationInDragLayer(int[] loc) {
        mLauncher.getDragLayer().getLocationInDragLayer(this, loc);
    }

    @Override
    public void fillInLaunchSourceData(Bundle sourceData) {
        sourceData.putString(Stats.SOURCE_EXTRA_CONTAINER, Stats.CONTAINER_HOMESCREEN);
        sourceData.putInt(Stats.SOURCE_EXTRA_CONTAINER_PAGE, getCurrentPage());
    }

    /**
     * Used as a workaround to ensure that the AppWidgetService receives the
     * PACKAGE_ADDED broadcast before updating widgets.
     */
    private class DeferredWidgetRefresh implements Runnable {
        private final ArrayList<LauncherAppWidgetInfo> mInfos;
        private final LauncherAppWidgetHost mHost;
        private final Handler mHandler;

        private boolean mRefreshPending;

        public DeferredWidgetRefresh(ArrayList<LauncherAppWidgetInfo> infos,
                LauncherAppWidgetHost host) {
            mInfos = infos;
            mHost = host;
            mHandler = new Handler();
            mRefreshPending = true;

            mHost.addProviderChangeListener(this);
            // Force refresh after 10 seconds, if we don't get the provider changed event.
            // This could happen when the provider is no longer available in the app.
            mHandler.postDelayed(this, 10000);
        }

        @Override
        public void run() {
            mHost.removeProviderChangeListener(this);
            mHandler.removeCallbacks(this);

            if (!mRefreshPending) {
                return;
            }

            mRefreshPending = false;

            for (LauncherAppWidgetInfo info : mInfos) {
                if (info.hostView instanceof PendingAppWidgetHostView) {
                    // Remove and rebind the current widget, but don't delete it from the database
                    PendingAppWidgetHostView view = (PendingAppWidgetHostView) info.hostView;
                    mLauncher.removeItem(view, info, false /* deleteFromDb */);
                    mLauncher.bindAppWidget(info);
                }
            }
        }
    }
}<|MERGE_RESOLUTION|>--- conflicted
+++ resolved
@@ -2532,7 +2532,7 @@
         return willAddToExistingUserFolder(dragInfo, dropOverView);
 
     }
-    boolean willAddToExistingUserFolder(Object dragInfo, View dropOverView) {
+    boolean willAddToExistingUserFolder(ItemInfo dragInfo, View dropOverView) {
         if (dropOverView != null) {
             CellLayout.LayoutParams lp = (CellLayout.LayoutParams) dropOverView.getLayoutParams();
             if (lp.useTmpCoords && (lp.tmpCellX != lp.cellX || lp.tmpCellY != lp.tmpCellY)) {
@@ -3170,11 +3170,6 @@
                 mapPointFromSelfToChild(mDragTargetLayout, mDragViewVisualCenter);
             }
 
-<<<<<<< HEAD
-            ItemInfo info = d.dragInfo;
-
-=======
->>>>>>> e78e3d73
             int minSpanX = item.spanX;
             int minSpanY = item.spanY;
             if (item.minSpanX > 0 && item.minSpanY > 0) {
@@ -3234,7 +3229,7 @@
         if (distance > mMaxDistanceForFolderCreation) return;
 
         final View dragOverView = mDragTargetLayout.getChildAt(mTargetCell[0], mTargetCell[1]);
-        ItemInfo info = (ItemInfo) dragObject.dragInfo;
+        ItemInfo info = dragObject.dragInfo;
         boolean userFolderPending = willCreateUserFolder(info, dragOverView, false);
         if (mDragMode == DRAG_MODE_NONE && userFolderPending &&
                 !mFolderCreationAlarm.alarmPending()) {
@@ -4401,10 +4396,6 @@
 
     private String getPageDescription(int page) {
         int delta = numCustomPages();
-<<<<<<< HEAD
-        return getContext().getString(R.string.workspace_scroll_format,
-                page + 1 - delta, getChildCount() - delta);
-=======
         int nScreens = getChildCount() - delta;
         int extraScreenId = mScreenOrder.indexOf(EXTRA_EMPTY_SCREEN_ID);
         if (extraScreenId >= 0 && nScreens > 1) {
@@ -4415,8 +4406,6 @@
         }
         return String.format(getContext().getString(R.string.workspace_scroll_format),
                 page + 1 - delta, nScreens);
-
->>>>>>> e78e3d73
     }
 
     public void getLocationInDragLayer(int[] loc) {
