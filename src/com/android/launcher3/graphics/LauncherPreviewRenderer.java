--- conflicted
+++ resolved
@@ -28,10 +28,7 @@
 import android.annotation.TargetApi;
 import android.app.Fragment;
 import android.appwidget.AppWidgetHostView;
-<<<<<<< HEAD
-=======
 import android.appwidget.AppWidgetProviderInfo;
->>>>>>> 0581f5b0
 import android.content.Context;
 import android.content.ContextWrapper;
 import android.content.Intent;
@@ -60,10 +57,7 @@
 import com.android.launcher3.InsettableFrameLayout;
 import com.android.launcher3.InvariantDeviceProfile;
 import com.android.launcher3.LauncherAppState;
-<<<<<<< HEAD
-=======
 import com.android.launcher3.LauncherAppWidgetProviderInfo;
->>>>>>> 0581f5b0
 import com.android.launcher3.LauncherModel;
 import com.android.launcher3.LauncherSettings;
 import com.android.launcher3.LauncherSettings.Favorites;
@@ -91,10 +85,7 @@
 import com.android.launcher3.pm.UserCache;
 import com.android.launcher3.uioverrides.PredictedAppIconInflater;
 import com.android.launcher3.uioverrides.plugins.PluginManagerWrapper;
-<<<<<<< HEAD
-=======
 import com.android.launcher3.util.ComponentKey;
->>>>>>> 0581f5b0
 import com.android.launcher3.util.IntArray;
 import com.android.launcher3.util.MainThreadInitializedObject;
 import com.android.launcher3.views.ActivityContext;
@@ -351,8 +342,6 @@
             addInScreenFromBind(folderIcon, info);
         }
 
-<<<<<<< HEAD
-=======
         private void inflateAndAddWidgets(LauncherAppWidgetInfo info,
                 Map<ComponentKey, AppWidgetProviderInfo> widgetProviderInfoMap) {
             if (widgetProviderInfoMap == null) {
@@ -367,17 +356,12 @@
                     getApplicationContext(), providerInfo));
         }
 
->>>>>>> 0581f5b0
         private void inflateAndAddWidgets(LauncherAppWidgetInfo info, WidgetsModel widgetsModel) {
             WidgetItem widgetItem = widgetsModel.getWidgetProviderInfoByProviderName(
                     info.providerName);
             if (widgetItem == null) {
                 return;
             }
-<<<<<<< HEAD
-            AppWidgetHostView view = new AppWidgetHostView(mContext);
-            view.setAppWidget(-1, widgetItem.widgetInfo);
-=======
             inflateAndAddWidgets(info, widgetItem.widgetInfo);
         }
 
@@ -385,7 +369,6 @@
                 LauncherAppWidgetProviderInfo providerInfo) {
             AppWidgetHostView view = new AppWidgetHostView(mContext);
             view.setAppWidget(-1, providerInfo);
->>>>>>> 0581f5b0
             view.updateAppWidget(null);
             view.setTag(info);
             addInScreenFromBind(view, info);
@@ -472,10 +455,6 @@
                     switch (itemInfo.itemType) {
                         case Favorites.ITEM_TYPE_APPWIDGET:
                         case Favorites.ITEM_TYPE_CUSTOM_APPWIDGET:
-<<<<<<< HEAD
-                            inflateAndAddWidgets((LauncherAppWidgetInfo) itemInfo,
-                                    workspaceResult.mWidgetsModel);
-=======
                             if (mMigrated) {
                                 inflateAndAddWidgets((LauncherAppWidgetInfo) itemInfo,
                                         workspaceResult.mWidgetProvidersMap);
@@ -483,7 +462,6 @@
                                 inflateAndAddWidgets((LauncherAppWidgetInfo) itemInfo,
                                         workspaceResult.mWidgetsModel);
                             }
->>>>>>> 0581f5b0
                             break;
                         default:
                             break;
@@ -591,11 +569,7 @@
             }
 
             return new WorkspaceResult(mBgDataModel.workspaceItems, mBgDataModel.appWidgets,
-<<<<<<< HEAD
-                    mBgDataModel.cachedPredictedItems, mBgDataModel.widgetsModel);
-=======
                     mBgDataModel.cachedPredictedItems, mBgDataModel.widgetsModel, null);
->>>>>>> 0581f5b0
         }
     }
 
@@ -622,14 +596,8 @@
         public WorkspaceResult call() throws Exception {
             List<ShortcutInfo> allShortcuts = new ArrayList<>();
             loadWorkspace(allShortcuts, LauncherSettings.Favorites.PREVIEW_CONTENT_URI);
-<<<<<<< HEAD
-            mBgDataModel.widgetsModel.update(mApp, null);
-            return new WorkspaceResult(mBgDataModel.workspaceItems, mBgDataModel.appWidgets,
-                    mBgDataModel.cachedPredictedItems, mBgDataModel.widgetsModel);
-=======
             return new WorkspaceResult(mBgDataModel.workspaceItems, mBgDataModel.appWidgets,
                     mBgDataModel.cachedPredictedItems, null, mWidgetProvidersMap);
->>>>>>> 0581f5b0
         }
     }
 
@@ -651,27 +619,17 @@
         private final ArrayList<LauncherAppWidgetInfo> mAppWidgets;
         private final ArrayList<AppInfo> mCachedPredictedItems;
         private final WidgetsModel mWidgetsModel;
-<<<<<<< HEAD
-
-        private WorkspaceResult(ArrayList<ItemInfo> workspaceItems,
-                ArrayList<LauncherAppWidgetInfo> appWidgets,
-                ArrayList<AppInfo> cachedPredictedItems, WidgetsModel widgetsModel) {
-=======
         private final Map<ComponentKey, AppWidgetProviderInfo> mWidgetProvidersMap;
 
         private WorkspaceResult(ArrayList<ItemInfo> workspaceItems,
                 ArrayList<LauncherAppWidgetInfo> appWidgets,
                 ArrayList<AppInfo> cachedPredictedItems, WidgetsModel widgetsModel,
                 Map<ComponentKey, AppWidgetProviderInfo> widgetProviderInfoMap) {
->>>>>>> 0581f5b0
             mWorkspaceItems = workspaceItems;
             mAppWidgets = appWidgets;
             mCachedPredictedItems = cachedPredictedItems;
             mWidgetsModel = widgetsModel;
-<<<<<<< HEAD
-=======
             mWidgetProvidersMap = widgetProviderInfoMap;
->>>>>>> 0581f5b0
         }
     }
 }