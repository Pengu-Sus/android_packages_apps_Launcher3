--- conflicted
+++ resolved
@@ -402,11 +402,6 @@
     @Override
     protected void onLayout(boolean changed, int l, int t, int r, int b) {
         super.onLayout(changed, l, t, r, b);
-<<<<<<< HEAD
-        DragLayer dragLayer = mLauncher.getDragLayer();
-        if (getTranslationX() + l < 0 ||
-                getTranslationX() + l + getMeasuredWidth() > dragLayer.getWidth()) {
-=======
         enforceContainedWithinScreen(l, r);
 
     }
@@ -415,7 +410,6 @@
         DragLayer dragLayer = mLauncher.getDragLayer();
         if (getTranslationX() + left < 0 ||
                 getTranslationX() + right > dragLayer.getWidth()) {
->>>>>>> 6dc62fb2
             // If we are still off screen, center horizontally too.
             mGravity |= Gravity.CENTER_HORIZONTAL;
         }
